// src/data/repositories/SchedulingRepository.ts
import { ResultSetHeader, RowDataPacket } from "mysql2";
import { BaseRepository } from "./BaseRepository";

import { AppointmentTypeModel } from "../../business/models/AppointmentTypeModel";
import { AppointmentCategoryModel } from "../../business/models/AppointmentCategoryModel";
import { StaffMemberModel } from "../../business/models/StaffMemberModel";
import { SpecialtyModel } from "../../business/models/SpecialtyModel";
import { StaffAvailabilityModel } from "../../business/models/StaffAvailabilityModel";
import { ISchedulingRepository } from "../interfaces/ISchedulingRepository";

export class SchedulingRepository extends BaseRepository implements ISchedulingRepository {
    /* ----------------------------- Appointment Types ----------------------------- */

    public async addAppointmentType(model: AppointmentTypeModel): Promise<number> {
        const sql = `
            INSERT INTO appointment_types
            (company_id, service_name, duration, price, category_id, description, created_at, updated_at)
            VALUES (?, ?, ?, ?, ?, ?, NOW(), NOW())
        `;
        const res = await this.execute<ResultSetHeader>(sql, [
            model.companyId,
            model.name,
            model.duration,
            model.price ?? null,
            model.categoryId,
            model.description ?? null
        ]);
        return res.insertId;
    }

    public async updateAppointmentType(model: AppointmentTypeModel): Promise<void> {
        const sql = `
            UPDATE appointment_types
            SET service_name = ?, duration = ?, price = ?, category_id = ?, description = ?, updated_at = NOW()
            WHERE id = ? AND company_id = ?
        `;
        await this.execute<ResultSetHeader>(sql, [
            model.name,
            model.duration,
            model.price ?? null,
            model.categoryId,
            model.description ?? null,
            model.id,
            model.companyId
        ]);
    }

    public async deleteAppointmentType(companyId: bigint, id: number): Promise<void> {
        const sql = `DELETE FROM appointment_types WHERE id = ? AND company_id = ?`;
        await this.execute<ResultSetHeader>(sql, [id, companyId]);
    }

    public async fetchAppointmentTypes(companyId: bigint): Promise<AppointmentTypeModel[]> {
        const sql = `
            SELECT
                at.id,
                at.company_id,
                at.service_name,
                at.duration,
                at.price,
                at.description,
                at.created_at,
                at.updated_at,
                ac.id           AS category_id,
                ac.company_id   AS category_company_id,
                ac.name         AS category_name,
                ac.created_at   AS category_created_at,
                ac.updated_at   AS category_updated_at
            FROM appointment_types at
            LEFT JOIN appointment_categories ac ON ac.id = at.category_id
            WHERE at.company_id = ?
            ORDER BY at.service_name ASC
        `;
        const rows = await this.execute<RowDataPacket[]>(sql, [companyId]);
        return rows.map(row => this.mapAppointmentTypeRow(row));
    }

    /* ----------------------------- Appointment Categories ----------------------------- */

    public async addAppointmentCategory(model: AppointmentCategoryModel): Promise<number> {
        const sql = `
            INSERT INTO appointment_categories (company_id, name, created_at, updated_at)
            VALUES (?, ?, NOW(), NOW())
        `;
        const res = await this.execute<ResultSetHeader>(sql, [
            model.companyId,
            model.name,
        ]);
        return res.insertId;
    }

    public async updateAppointmentCategory(model: AppointmentCategoryModel): Promise<void> {
        const sql = `
            UPDATE appointment_categories
            SET name = ?, updated_at = NOW()
            WHERE id = ? AND company_id = ?
        `;
        await this.execute<ResultSetHeader>(sql, [
            model.name,
            model.id,
            model.companyId,
        ]);
    }

    public async deleteAppointmentCategory(companyId: bigint, categoryId: number): Promise<void> {
        const connection = await this.pool.getConnection();
        try {
            await connection.beginTransaction();

            const unlinkSql = `
                UPDATE appointment_types
                SET category_id = NULL
                WHERE category_id = ? AND company_id = ?
            `;
            await connection.query(unlinkSql, [categoryId, companyId]);

            const deleteCategorySql = `
                DELETE FROM appointment_categories
                WHERE id = ? AND company_id = ?
            `;
            await connection.query(deleteCategorySql, [categoryId, companyId]);

            await connection.commit();
        } catch (error) {
            await connection.rollback();
            throw error;
        } finally {
            connection.release();
        }
    }

    public async fetchAppointmentCategories(companyId: bigint): Promise<AppointmentCategoryModel[]> {
        const sql = `
            SELECT id, company_id, name, created_at, updated_at
            FROM appointment_categories
            WHERE company_id = ?
            ORDER BY name ASC
        `;
        const rows = await this.execute<RowDataPacket[]>(sql, [companyId]);
        return rows.map(row => new AppointmentCategoryModel(
            row.id,
            BigInt(row.company_id),
            row.name,
            row.created_at,
            r_updated_at(row)
        ));
    }

    public async fetchAppointmentType(companyId: bigint, id: number): Promise<AppointmentTypeModel | null> {
        const sql = `
            SELECT
                at.id,
                at.company_id,
                at.service_name,
                at.duration,
                at.price,
                at.description,
                at.created_at,
                at.updated_at,
                ac.id           AS category_id,
                ac.company_id   AS category_company_id,
                ac.name         AS category_name,
                ac.created_at   AS category_created_at,
                ac.updated_at   AS category_updated_at
            FROM appointment_types at
            LEFT JOIN appointment_categories ac ON ac.id = at.category_id
            WHERE at.company_id = ? AND at.id = ?
        `;
        const rows = await this.execute<RowDataPacket[]>(sql, [companyId, id]);
        if (!rows.length) {
            return null;
        }
        return this.mapAppointmentTypeRow(rows[0]);
    }

    private mapAppointmentTypeRow(row: RowDataPacket): AppointmentTypeModel {
        const category =
            row.category_id != null
                ? new AppointmentCategoryModel(
                      row.category_id,
                      BigInt(row.category_company_id ?? row.company_id),
                      row.category_name,
                      row.category_created_at ?? undefined,
                      row.category_updated_at ?? undefined
                  )
                : null;

        return new AppointmentTypeModel(
            row.id,
            BigInt(row.company_id),
            row.service_name,
            row.duration,
            row.price,
            row.description,
            category,
            row.created_at,
            r_updated_at(row)
        );
    }

    /* --------------------------------- Staff ---------------------------------- */

    /**
     * Maak medewerker. Specialties en availability (optioneel) worden meteen gezet.
     * Retourneert nieuw staffId.
     */
    public async addStaffMember(model: StaffMemberModel): Promise<number> {
        const activeFlag = this.computeActiveFlag(model.availability);

        const sql = `
            INSERT INTO staff_members
                (company_id, name, role_title, google_calendar_id, google_calendar_summary, created_at, updated_at)
            VALUES (?, ?, ?, ?, ?, NOW(), NOW())
        `;
        const res = await this.execute<ResultSetHeader>(sql, [
            model.companyId,
            model.name,
            model.role,
            model.googleCalendarId ?? null,
            model.googleCalendarSummary ?? null
        ]);
        const staffId = res.insertId;

        if (model.specialties?.length) {
            await this.setStaffSpecialtiesFromModels(staffId, model.specialties);
        }
        if (model.availability?.length) {
            // availability schrijft staff_id mee (hier staffId)
            await this.setStaffAvailabilityFromModels(staffId, model.availability);
        }
        return staffId;
    }

    /**
     * Update medewerker. Wanneer specialties of availability zijn meegegeven,
     * vervangen ze de volledige bestaande set (replace-all).
     */
    public async updateStaffMember(model: StaffMemberModel): Promise<void> {
        const sets: string[] = [
            "name = ?",
            "role_title = ?",
            "google_calendar_id = ?",
            "google_calendar_summary = ?",
            "updated_at = NOW()"
        ];
        const params: any[] = [
            model.name,
            model.role,
            model.googleCalendarId ?? null,
            model.googleCalendarSummary ?? null
        ];

        const sql = `
            UPDATE staff_members
            SET ${sets.join(", ")}
            WHERE id = ? AND company_id = ?
        `;
        params.push(model.id, model.companyId);
        await this.execute<ResultSetHeader>(sql, params);

        if (Array.isArray(model.specialties)) {
            await this.setStaffSpecialtiesFromModels(model.id, model.specialties);
        }
        if (Array.isArray(model.availability)) {
            await this.setStaffAvailabilityFromModels(model.id, model.availability);
        }
    }

    public async deleteStaffMember(companyId: bigint, staffId: number): Promise<void> {
        const sql = `DELETE FROM staff_members WHERE id = ? AND company_id = ?`;
        await this.execute<ResultSetHeader>(sql, [staffId, companyId]);
    }

<<<<<<< HEAD
    public async updateStaffPhorestId(companyId: bigint, staffId: number, phorestStaffId: string | null): Promise<void> {
        // Phorest is not available in this environment; no-op for compatibility.
        return;
    }

=======
>>>>>>> e4511b97
    /**
     * Haalt ALLE medewerkers op:
     * - specialties (tags)
     * - availability (per dag)
     * in één call; geen aparte endpoints nodig.
     */
    public async fetchStaffMembers(companyId: bigint): Promise<StaffMemberModel[]> {
        // Eerst medewerkers + specialties
        const baseSql = `
            SELECT
                sm.id AS staff_id, sm.company_id, sm.name, sm.role_title,
                sm.google_calendar_id, sm.google_calendar_summary,
                sm.created_at, sm.updated_at,
                s.id AS spec_id, s.name AS spec_name
            FROM staff_members sm
                     LEFT JOIN staff_specialties ss ON ss.staff_id = sm.id
                     LEFT JOIN specialties s ON s.id = ss.specialty_id
            WHERE sm.company_id = ?
            ORDER BY sm.name, s.name
        `;
        const rows = await this.execute<RowDataPacket[]>(baseSql, [companyId]);

        const map = new Map<number, StaffMemberModel>();
        for (const r of rows) {
            let model = map.get(r.staff_id);
            if (!model) {
                model = new StaffMemberModel(
                    r.staff_id,
                    BigInt(r.company_id),
                    r.name,
                    [], // specialties vullen we direct hieronder
                    r.role_title,
                    [], // availability vullen we in tweede query
                    typeof r.google_calendar_id === "string" && r.google_calendar_id.trim().length > 0
                        ? r.google_calendar_id.trim()
                        : null,
                    typeof r.google_calendar_summary === "string" && r.google_calendar_summary.trim().length > 0
                        ? r.google_calendar_summary.trim()
                        : null,
<<<<<<< HEAD
                    null,
=======
>>>>>>> e4511b97
                    r.created_at,
                    r.updated_at
                );
                map.set(r.staff_id, model);
            }
            if (r.spec_id && r.spec_name) {
                model.specialties.push(new SpecialtyModel(r.spec_id, r.spec_name));
            }
        }

        // Dan alle availability voor deze medewerkers ophalen en in de modellen stoppen
        const staffIds = Array.from(map.keys());
        if (staffIds.length > 0) {
            const placeholders = staffIds.map(() => "?").join(",");
            const availSql = `
                SELECT
                    id, staff_id, day_of_week, is_active, start_time, end_time
                FROM staff_availability
                WHERE staff_id IN (${placeholders})
                ORDER BY staff_id, day_of_week
            `;
            const availRows = await this.execute<RowDataPacket[]>(availSql, staffIds);

            for (const a of availRows) {
                const m = map.get(a.staff_id);
                if (!m) continue;
                m.availability.push(
                    new StaffAvailabilityModel(
                        a.id,
                        a.staff_id,
                        a.day_of_week,
                        a.is_active === 1,
                        a.start_time,
                        a.end_time
                    )
                );
            }
        }

        return Array.from(map.values());
    }

    /* ------------------------------ Specialties ------------------------------- */

    /** Upsert specialties op naam en retourneer ids in dezelfde volgorde. */
    private async upsertSpecialties(names: string[]): Promise<number[]> {
        if (!names || names.length === 0) return [];

        const values = names.map(() => "(?)").join(",");
        const insertSql = `
            INSERT INTO specialties (name)
            VALUES ${values}
                ON DUPLICATE KEY UPDATE name = VALUES(name)
        `;
        await this.execute<ResultSetHeader>(insertSql, names);

        const selectSql = `
            SELECT id, name
            FROM specialties
            WHERE name IN (${names.map(() => "?").join(",")})
        `;
        const rows = await this.execute<RowDataPacket[]>(selectSql, names);
        const byName = new Map(rows.map(r => [r.name as string, r.id as number]));
        return names.map(n => byName.get(n)!);
    }

    /**
     * Vervang alle specialties voor een medewerker door de opgegeven set.
     */
    public async setStaffSpecialtiesFromModels(staffId: number, specialties: SpecialtyModel[]): Promise<void> {
        const withIds = specialties.filter(s => typeof s.id === "number" && s.id > 0);
        const withoutIds = specialties.filter(s => !(typeof s.id === "number" && s.id > 0));

        const desiredIds: number[] = [
            ...withIds.map(s => s.id as number),
            ...(withoutIds.length ? await this.upsertSpecialties(withoutIds.map(s => s.name)) : [])
        ];

        // Huidige links
        const curSql = `SELECT specialty_id FROM staff_specialties WHERE staff_id = ?`;
        const curRows = await this.execute<RowDataPacket[]>(curSql, [staffId]);
        const current = new Set<number>(curRows.map(r => r.specialty_id as number));
        const desired = new Set<number>(desiredIds);

        // Toevoegen
        const toAdd = [...desired].filter(id => !current.has(id));
        if (toAdd.length > 0) {
            const values = toAdd.map(() => "(?, ?)").join(",");
            const addSql = `INSERT INTO staff_specialties (staff_id, specialty_id) VALUES ${values}`;
            const params: any[] = [];
            toAdd.forEach(id => params.push(staffId, id));
            await this.execute<ResultSetHeader>(addSql, params);
        }

        // Verwijderen
        const toRemove = [...current].filter(id => !desired.has(id));
        if (toRemove.length > 0) {
            const delSql = `
                DELETE FROM staff_specialties
                WHERE staff_id = ? AND specialty_id IN (${toRemove.map(() => "?").join(",")})
            `;
            await this.execute<ResultSetHeader>(delSql, [staffId, ...toRemove]);
        }
    }

    /* --------------------------- Staff Availability ---------------------------- */

    /**
     * Vervang alle availability regels voor deze medewerker door de opgegeven set.
     * Verwacht items met: dayOfWeek (0..6), isActive, startTime, endTime.
     */
    public async setStaffAvailabilityFromModels(staffId: number, availability: StaffAvailabilityModel[]): Promise<void> {
        // Simpelste en veiligste: full-replace
        const delSql = `DELETE FROM staff_availability WHERE staff_id = ?`;
        await this.execute<ResultSetHeader>(delSql, [staffId]);

        if (!availability || availability.length === 0) return;

        const values = availability.map(() => "(?, ?, ?, ?, ?)").join(",");
        const insSql = `
            INSERT INTO staff_availability
                (staff_id, day_of_week, is_active, start_time, end_time)
            VALUES ${values}
        `;
        const params: any[] = [];
        for (const a of availability) {
            params.push(
                staffId,
                a.dayOfWeek,
                a.isActive ? 1 : 0,
                a.startTime,
                a.endTime
            );
        }
        await this.execute<ResultSetHeader>(insSql, params);
    }

    /* --------------------------- Staff ↔ Services ---------------------------- */

    public async linkStaffToService(staffId: number, appointmentTypeId: number): Promise<void> {
        const sql = `
            INSERT INTO staff_services (staff_id, appointment_type_id)
            VALUES (?, ?)
                ON DUPLICATE KEY UPDATE appointment_type_id = VALUES(appointment_type_id)
        `;
        await this.execute<ResultSetHeader>(sql, [staffId, appointmentTypeId]);
    }

    public async unlinkStaffFromService(staffId: number, appointmentTypeId: number): Promise<void> {
        const sql = `DELETE FROM staff_services WHERE staff_id = ? AND appointment_type_id = ?`;
        await this.execute<ResultSetHeader>(sql, [staffId, appointmentTypeId]);
    }

    public async getStaffServiceIds(staffId: number): Promise<number[]> {
        const sql = `SELECT appointment_type_id FROM staff_services WHERE staff_id = ?`;
        const rows = await this.execute<RowDataPacket[]>(sql, [staffId]);
        return rows.map(r => r.appointment_type_id as number);
    }

    /* -------------------------------- Helpers -------------------------------- */

    /** Leid een enkelvoudige 'is_active' vlag af uit availability (>=1 actieve dag) */
    private computeActiveFlag(availability?: { isActive: boolean }[] | null): number {
        if (!availability || availability.length === 0) return 0;
        return availability.some(a => a.isActive) ? 1 : 0;
    }
}

/** Backwards compat helper: sommige queries hebben geen updated_at alias. */
function r_updated_at(r: any): any {
    return r.updated_at ?? r.updatedAt ?? null;
}<|MERGE_RESOLUTION|>--- conflicted
+++ resolved
@@ -272,14 +272,11 @@
         await this.execute<ResultSetHeader>(sql, [staffId, companyId]);
     }
 
-<<<<<<< HEAD
     public async updateStaffPhorestId(companyId: bigint, staffId: number, phorestStaffId: string | null): Promise<void> {
         // Phorest is not available in this environment; no-op for compatibility.
         return;
     }
 
-=======
->>>>>>> e4511b97
     /**
      * Haalt ALLE medewerkers op:
      * - specialties (tags)
@@ -319,10 +316,6 @@
                     typeof r.google_calendar_summary === "string" && r.google_calendar_summary.trim().length > 0
                         ? r.google_calendar_summary.trim()
                         : null,
-<<<<<<< HEAD
-                    null,
-=======
->>>>>>> e4511b97
                     r.created_at,
                     r.updated_at
                 );
