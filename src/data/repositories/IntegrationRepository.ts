import { RowDataPacket } from "mysql2";
import { BaseRepository } from "./BaseRepository";
import { CalendarIntegrationStatus, IIntegrationRepository } from "../interfaces/IIntegrationRepository";
import {IntegrationModel} from "../../business/models/IntegrationModel";

export class IntegrationRepository extends BaseRepository implements IIntegrationRepository {

    public async getAllWithStatus(
        companyId: bigint
    ): Promise<IntegrationModel[]> {
        const hasGoogle = await this.tableExists("google_calendar_integrations");
        const hasOutlook = await this.tableExists("outlook_calendar_integrations");
        const hasWoo = await this.tableExists("woocommerce_integrations");
        const hasShopify = await this.tableExists("shopify_integrations");

        const joins: string[] = [];
        const params: any[] = [];
        const statusCases: string[] = [];
        const lastSyncCases: string[] = [];
        const idParam = companyId.toString();

        if (hasGoogle) {
            joins.push(
                `LEFT JOIN google_calendar_integrations gci ON gci.integration_id = i.id AND gci.company_id = ?`
            );
            params.push(idParam);
            statusCases.push(`WHEN LOWER(i.name) LIKE 'google%'  AND gci.company_id IS NOT NULL THEN 'connected'`);
            lastSyncCases.push(`WHEN LOWER(i.name) LIKE 'google%'  THEN gci.updated_at`);
        }
        if (hasOutlook) {
            joins.push(
                `LEFT JOIN outlook_calendar_integrations oci ON oci.integration_id = i.id AND oci.company_id = ?`
            );
            params.push(idParam);
            statusCases.push(`WHEN LOWER(i.name) LIKE 'outlook%' AND oci.company_id IS NOT NULL THEN 'connected'`);
            lastSyncCases.push(`WHEN LOWER(i.name) LIKE 'outlook%' THEN oci.updated_at`);
        }
        if (hasWoo) {
            joins.push(`LEFT JOIN woocommerce_integrations wci ON wci.company_id = ?`);
            params.push(idParam);
            statusCases.push(`WHEN LOWER(i.name) LIKE 'woo%'     AND wci.company_id IS NOT NULL THEN 'connected'`);
            lastSyncCases.push(`WHEN LOWER(i.name) LIKE 'woo%'     THEN wci.updated_at`);
        }
        if (hasShopify) {
            joins.push(`LEFT JOIN shopify_integrations sci ON sci.company_id = ?`);
            params.push(idParam);
            statusCases.push(`WHEN LOWER(i.name) LIKE 'shopify%' AND sci.company_id IS NOT NULL THEN 'connected'`);
            lastSyncCases.push(`WHEN LOWER(i.name) LIKE 'shopify%' THEN sci.updated_at`);
        }

        const sql = `
<<<<<<< HEAD
      SELECT
        i.id                   AS integrationId,
        i.name                 AS name,
        i.description          AS description,
        i.category             AS category,
        i.logo                 AS logo,
        CASE
          WHEN gci.company_id IS NOT NULL THEN 'connected'
          ELSE 'disconnected'
        END                    AS status,
        gci.updated_at     AS lastSync,
        i.updated_at           AS integrationUpdatedAt
      FROM integrations i
      LEFT JOIN google_calendar_integrations gci
        ON gci.integration_id = i.id
       AND gci.company_id    = ?
      ORDER BY i.name;
    `;
        const rows = await this.execute<RowDataPacket[]>(sql, [companyId]);
=======
            SELECT
                i.id         AS integrationId,
                i.name       AS name,
                i.description AS description,
                i.category   AS category,
                i.logo       AS logo,
                CASE
                    ${statusCases.join("\n                    ")}
                    ELSE 'disconnected'
                END AS status,
                CASE
                    ${lastSyncCases.join("\n                    ")}
                    ELSE NULL
                END AS lastSync,
                i.updated_at AS integrationUpdatedAt
            FROM integrations i
            ${joins.join("\n")}
            ORDER BY i.name;
        `;

        const rows = await this.execute<RowDataPacket[]>(sql, params);
>>>>>>> e4511b97
        return rows.map(r => new IntegrationModel(
            r.integrationId,
            r.name,
            r.description,
            r.category,
            r.logo,
            r.status,
            r.lastSync,
            r.integrationUpdatedAt
        ));
    }

    public async hasCalendarConnected(companyId: bigint): Promise<boolean> {
        const status = await this.getCalendarIntegrationStatus(companyId);
<<<<<<< HEAD
        return status.googleConnected;
    }

    public async getCalendarIntegrationStatus(companyId: bigint): Promise<CalendarIntegrationStatus> {
        const sql = `
            SELECT
                EXISTS(SELECT 1 FROM google_calendar_integrations WHERE company_id = ?)   AS googleConnected
        `;
        const idParam = companyId.toString();
        const rows = await this.execute<RowDataPacket[]>(sql, [idParam]);
        const row = rows[0] ?? { googleConnected: 0 };
        return {
            googleConnected: Boolean(row.googleConnected),
            outlookConnected: false,
            phorestConnected: false,
=======
        return status.googleConnected || status.outlookConnected;
    }

    public async getCalendarIntegrationStatus(companyId: bigint): Promise<CalendarIntegrationStatus> {
        const hasGoogle = await this.tableExists("google_calendar_integrations");
        const hasOutlook = await this.tableExists("outlook_calendar_integrations");
        const idParam = companyId.toString();

        if (!hasGoogle && !hasOutlook) {
            return { googleConnected: false, outlookConnected: false };
        }

        const selectParts: string[] = [];
        const params: any[] = [];
        if (hasGoogle) {
            selectParts.push(`EXISTS(SELECT 1 FROM google_calendar_integrations WHERE company_id = ?) AS googleConnected`);
            params.push(idParam);
        } else {
            selectParts.push(`FALSE AS googleConnected`);
        }

        if (hasOutlook) {
            selectParts.push(`EXISTS(SELECT 1 FROM outlook_calendar_integrations WHERE company_id = ?) AS outlookConnected`);
            params.push(idParam);
        } else {
            selectParts.push(`FALSE AS outlookConnected`);
        }

        const sql = `SELECT ${selectParts.join(", ")}`;
        const rows = await this.execute<RowDataPacket[]>(sql, params);
        const row = rows[0] ?? { googleConnected: 0, outlookConnected: 0 };
        return {
            googleConnected: Boolean(row.googleConnected),
            outlookConnected: Boolean(row.outlookConnected),
>>>>>>> e4511b97
        };
    }

    public async getCommerceConnections(companyId: bigint): Promise<{ shopify: boolean; woocommerce: boolean }> {
        const idParam = companyId.toString();
        console.log("Checking commerce connections for companyId:", idParam);

        let shopifyConnected = false;
        let wooConnected = false;

        // Query directly; if table is missing, swallow and return false.
        try {
            const sqlShopify = `SELECT 1 FROM shopify_integrations WHERE company_id = ? LIMIT 1`;
            const rows = await this.execute<RowDataPacket[]>(sqlShopify, [idParam]);
            shopifyConnected = rows.length > 0;
        } catch (err) {
            console.warn("[IntegrationRepository] shopify_integrations not available or query failed", err);
        }

        try {
            const sqlWoo = `SELECT 1 FROM woocommerce_integrations WHERE company_id = ? LIMIT 1`;
            const rows = await this.execute<RowDataPacket[]>(sqlWoo, [idParam]);
            console.log(rows.length)
            wooConnected = rows.length > 0;
        } catch (err) {
            console.warn("[IntegrationRepository] woocommerce_integrations not available or query failed", err);
        }

        return { shopify: shopifyConnected, woocommerce: wooConnected };
    }

    private async tableExists(tableName: string): Promise<boolean> {
        const sql = `
            SELECT COUNT(*) AS cnt
            FROM information_schema.tables
            WHERE table_schema = DATABASE()
              AND table_name = ?
        `;
        const rows = await this.execute<RowDataPacket[]>(sql, [tableName]);
        const cnt = rows[0]?.cnt ?? 0;
        return Number(cnt) > 0;
    }
}<|MERGE_RESOLUTION|>--- conflicted
+++ resolved
@@ -8,48 +8,7 @@
     public async getAllWithStatus(
         companyId: bigint
     ): Promise<IntegrationModel[]> {
-        const hasGoogle = await this.tableExists("google_calendar_integrations");
-        const hasOutlook = await this.tableExists("outlook_calendar_integrations");
-        const hasWoo = await this.tableExists("woocommerce_integrations");
-        const hasShopify = await this.tableExists("shopify_integrations");
-
-        const joins: string[] = [];
-        const params: any[] = [];
-        const statusCases: string[] = [];
-        const lastSyncCases: string[] = [];
-        const idParam = companyId.toString();
-
-        if (hasGoogle) {
-            joins.push(
-                `LEFT JOIN google_calendar_integrations gci ON gci.integration_id = i.id AND gci.company_id = ?`
-            );
-            params.push(idParam);
-            statusCases.push(`WHEN LOWER(i.name) LIKE 'google%'  AND gci.company_id IS NOT NULL THEN 'connected'`);
-            lastSyncCases.push(`WHEN LOWER(i.name) LIKE 'google%'  THEN gci.updated_at`);
-        }
-        if (hasOutlook) {
-            joins.push(
-                `LEFT JOIN outlook_calendar_integrations oci ON oci.integration_id = i.id AND oci.company_id = ?`
-            );
-            params.push(idParam);
-            statusCases.push(`WHEN LOWER(i.name) LIKE 'outlook%' AND oci.company_id IS NOT NULL THEN 'connected'`);
-            lastSyncCases.push(`WHEN LOWER(i.name) LIKE 'outlook%' THEN oci.updated_at`);
-        }
-        if (hasWoo) {
-            joins.push(`LEFT JOIN woocommerce_integrations wci ON wci.company_id = ?`);
-            params.push(idParam);
-            statusCases.push(`WHEN LOWER(i.name) LIKE 'woo%'     AND wci.company_id IS NOT NULL THEN 'connected'`);
-            lastSyncCases.push(`WHEN LOWER(i.name) LIKE 'woo%'     THEN wci.updated_at`);
-        }
-        if (hasShopify) {
-            joins.push(`LEFT JOIN shopify_integrations sci ON sci.company_id = ?`);
-            params.push(idParam);
-            statusCases.push(`WHEN LOWER(i.name) LIKE 'shopify%' AND sci.company_id IS NOT NULL THEN 'connected'`);
-            lastSyncCases.push(`WHEN LOWER(i.name) LIKE 'shopify%' THEN sci.updated_at`);
-        }
-
         const sql = `
-<<<<<<< HEAD
       SELECT
         i.id                   AS integrationId,
         i.name                 AS name,
@@ -69,29 +28,6 @@
       ORDER BY i.name;
     `;
         const rows = await this.execute<RowDataPacket[]>(sql, [companyId]);
-=======
-            SELECT
-                i.id         AS integrationId,
-                i.name       AS name,
-                i.description AS description,
-                i.category   AS category,
-                i.logo       AS logo,
-                CASE
-                    ${statusCases.join("\n                    ")}
-                    ELSE 'disconnected'
-                END AS status,
-                CASE
-                    ${lastSyncCases.join("\n                    ")}
-                    ELSE NULL
-                END AS lastSync,
-                i.updated_at AS integrationUpdatedAt
-            FROM integrations i
-            ${joins.join("\n")}
-            ORDER BY i.name;
-        `;
-
-        const rows = await this.execute<RowDataPacket[]>(sql, params);
->>>>>>> e4511b97
         return rows.map(r => new IntegrationModel(
             r.integrationId,
             r.name,
@@ -106,7 +42,6 @@
 
     public async hasCalendarConnected(companyId: bigint): Promise<boolean> {
         const status = await this.getCalendarIntegrationStatus(companyId);
-<<<<<<< HEAD
         return status.googleConnected;
     }
 
@@ -120,44 +55,6 @@
         const row = rows[0] ?? { googleConnected: 0 };
         return {
             googleConnected: Boolean(row.googleConnected),
-            outlookConnected: false,
-            phorestConnected: false,
-=======
-        return status.googleConnected || status.outlookConnected;
-    }
-
-    public async getCalendarIntegrationStatus(companyId: bigint): Promise<CalendarIntegrationStatus> {
-        const hasGoogle = await this.tableExists("google_calendar_integrations");
-        const hasOutlook = await this.tableExists("outlook_calendar_integrations");
-        const idParam = companyId.toString();
-
-        if (!hasGoogle && !hasOutlook) {
-            return { googleConnected: false, outlookConnected: false };
-        }
-
-        const selectParts: string[] = [];
-        const params: any[] = [];
-        if (hasGoogle) {
-            selectParts.push(`EXISTS(SELECT 1 FROM google_calendar_integrations WHERE company_id = ?) AS googleConnected`);
-            params.push(idParam);
-        } else {
-            selectParts.push(`FALSE AS googleConnected`);
-        }
-
-        if (hasOutlook) {
-            selectParts.push(`EXISTS(SELECT 1 FROM outlook_calendar_integrations WHERE company_id = ?) AS outlookConnected`);
-            params.push(idParam);
-        } else {
-            selectParts.push(`FALSE AS outlookConnected`);
-        }
-
-        const sql = `SELECT ${selectParts.join(", ")}`;
-        const rows = await this.execute<RowDataPacket[]>(sql, params);
-        const row = rows[0] ?? { googleConnected: 0, outlookConnected: 0 };
-        return {
-            googleConnected: Boolean(row.googleConnected),
-            outlookConnected: Boolean(row.outlookConnected),
->>>>>>> e4511b97
         };
     }
 
