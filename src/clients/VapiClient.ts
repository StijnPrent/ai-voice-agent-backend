// src/clients/VapiClient.ts
import axios, { AxiosInstance } from "axios";
import WebSocket from "ws";
import { inject, injectable } from "tsyringe";
import { CompanyModel } from "../business/models/CompanyModel";
import { ReplyStyleModel } from "../business/models/ReplyStyleModel";
import { CompanyInfoModel } from "../business/models/CompanyInfoModel";
import { CompanyDetailsModel } from "../business/models/CompanyDetailsModel";
import { CompanyHourModel } from "../business/models/CompanyHourModel";
import { CompanyContactModel } from "../business/models/CompanyContactModel";
import { AppointmentTypeModel } from "../business/models/AppointmentTypeModel";
import { StaffMemberModel } from "../business/models/StaffMemberModel";
import { VoiceSettingModel } from "../business/models/VoiceSettingsModel";
import { GoogleService } from "../business/services/GoogleService";
import { summarizeSlots } from "../utils/tts/SummerizeSlots";

type CompanyContext = {
    details: CompanyDetailsModel | null;
    contact: CompanyContactModel | null;
    hours: CompanyHourModel[];
    info: CompanyInfoModel[];
};

type SchedulingContext = {
    appointmentTypes: AppointmentTypeModel[];
    staffMembers: StaffMemberModel[];
};

type CompanySnapshot = {
    companyId: string;
    companyName: string;
    industry?: string;
    description?: string;
    contact?: {
        email?: string;
        phone?: string;
        website?: string;
        address?: string;
    };
    hours?: { day: string; isOpen: boolean; ranges?: string[] }[];
    info?: string[];
    appointmentTypes?: { name: string; durationMinutes?: number }[];
    staffMembers?: {
        name: string;
        role?: string;
        availability?: { day: string; ranges: string[] }[];
    }[];
};

export type VapiAssistantConfig = {
    company: CompanyModel;
    hasGoogleIntegration: boolean;
    replyStyle: ReplyStyleModel;
    companyContext: CompanyContext;
    schedulingContext: SchedulingContext;
    voiceSettings: VoiceSettingModel;
};

export type VapiRealtimeCallbacks = {
    onAudio: (audioBase64: string) => void;
    onText?: (text: string) => void;
    onToolStatus?: (message: string) => void;
    onSessionError?: (error: Error) => void;
    onSessionClosed?: () => void;
};

export type NormalizedToolCall = {
    id: string;
    name: string;
    args: Record<string, unknown>;
};

class VapiRealtimeSession {
    private closed = false;
    constructor(private readonly socket: WebSocket) {}

    public sendAudioChunk(audioBase64: string) {
        if (this.closed) return;
        this.socket.send(
          JSON.stringify({
              type: "input_audio_buffer.append",
              audio: audioBase64,
          })
        );
    }

    public commitUserAudio() {
        if (this.closed) return;
        this.socket.send(JSON.stringify({ type: "input_audio_buffer.commit" }));
        this.socket.send(JSON.stringify({ type: "response.create", response: {} }));
    }

    public sendToolResponse(toolCallId: string, payload: unknown) {
        if (this.closed) return;
        this.socket.send(
          JSON.stringify({
              type: "tool.response.create",
              tool_response: {
                  tool_call_id: toolCallId,
                  output:
                    typeof payload === "string"
                      ? payload
                      : JSON.stringify(payload ?? {}),
              },
          })
        );
    }

    public close(code?: number, reason?: string) {
        if (this.closed) return;
        this.closed = true;
        try {
            this.socket.close(code, reason);
        } catch (error) {
            console.error("[VapiRealtimeSession] Failed to close socket", error);
        }
    }
}

@injectable()
export class VapiClient {
    private readonly apiKey: string;
    private readonly realtimeBaseUrl: string;
    private readonly http: AxiosInstance;
    private readonly apiPathPrefix: string;
    private readonly modelProvider: string;
    private readonly modelName: string;
    private readonly assistantCache = new Map<string, string>();
    private readonly toolBaseUrl: string;

    private company: CompanyModel | null = null;
    private hasGoogleIntegration = false;
    private replyStyle: ReplyStyleModel | null = null;
    private companyContext: CompanyContext | null = null;
    private schedulingContext: SchedulingContext | null = null;
    private voiceSettings: VoiceSettingModel | null = null;
    private currentConfig: VapiAssistantConfig | null = null;

    constructor(@inject(GoogleService) private readonly googleService: GoogleService) {
        this.apiKey = process.env.VAPI_API_KEY || "";
        if (!this.apiKey) {
            console.warn("[VapiClient] VAPI_API_KEY is not set. Requests to Vapi will fail.");
        }

        this.realtimeBaseUrl = process.env.VAPI_REALTIME_URL || "wss://api.vapi.ai/call";
        const apiBaseUrl = process.env.VAPI_API_BASE_URL || "https://api.vapi.ai";
        this.apiPathPrefix = this.normalizePathPrefix(process.env.VAPI_API_PATH_PREFIX ?? "");
        this.modelProvider = process.env.VAPI_MODEL_PROVIDER || "openai";
        this.modelName = process.env.VAPI_MODEL_NAME || "gpt-4o-mini";

        this.toolBaseUrl = (process.env.VAPI_TOOL_BASE_URL || process.env.SERVER_URL || "").replace(/\/$/, "");

        this.http = axios.create({
            baseURL: apiBaseUrl,
            headers: {
                Authorization: `Bearer ${this.apiKey}`,
                "Content-Type": "application/json",
            },
            timeout: 15000,
        });
    }

    private normalizePathPrefix(prefix: string): string {
        if (!prefix) return "";
        const trimmed = prefix.trim();
        if (!trimmed) return "";
        return trimmed.replace(/^\/+|\/+$|\s+/g, "");
    }

    private buildApiPath(path: string): string {
        if (!path.startsWith("/")) {
            throw new Error(`[VapiClient] API paths must start with '/'. Received: ${path}`);
        }
        const normalizedPath = path.replace(/^\/+/, "");
        const segments = [this.apiPathPrefix, normalizedPath].filter((s) => s.length > 0);
        return `/${segments.join("/")}`;
    }

    public setCompanyInfo(
      company: CompanyModel,
      hasGoogleIntegration: boolean,
      replyStyle: ReplyStyleModel,
      context: CompanyContext,
      schedulingContext: SchedulingContext,
      voiceSettings: VoiceSettingModel
    ) {
        this.company = company;
        this.hasGoogleIntegration = hasGoogleIntegration;
        this.replyStyle = replyStyle;
        this.companyContext = context;
        this.schedulingContext = schedulingContext;
        this.voiceSettings = voiceSettings;
        this.currentConfig = {
            company,
            hasGoogleIntegration,
            replyStyle,
            companyContext: context,
            schedulingContext,
            voiceSettings,
        };

        if (company.assistantId) {
            this.assistantCache.set(company.id.toString(), company.assistantId);
        }
    }

    public buildSystemPrompt(config?: VapiAssistantConfig): string {
        const effectiveConfig = config ?? this.currentConfig;
        if (!effectiveConfig) {
            throw new Error(
              "Company info, reply style, context, and scheduling context must be set before generating a system prompt."
            );
        }

        const today = new Date().toLocaleDateString("nl-NL", {
            weekday: "long",
            year: "numeric",
            month: "long",
            day: "numeric",
        });

        const context = this.buildCompanySnapshot(effectiveConfig);
        const contextJson = JSON.stringify(context);

        const instructions: string[] = [
            `Je bent een behulpzame Nederlandse spraakassistent voor het bedrijf '${effectiveConfig.company.name}'. ${effectiveConfig.replyStyle.description}`,
            "Praat natuurlijk en menselijk en help de beller snel verder.",
            `Vandaag is het ${today}. Vermijd numerieke datum- en tijdnotatie (zoals 'dd-mm-jj' of '10:00'); gebruik natuurlijke taal, bijvoorbeeld 'tien uur' of '14 augustus 2025'.`,
            "Gebruik altijd de onderstaande bedrijfscontext. Als je informatie niet zeker weet of ontbreekt, communiceer dit dan duidelijk en bied alternatieve hulp aan.",
        ];

        if (effectiveConfig.voiceSettings?.welcomePhrase) {
            instructions.push(
              `Start elk gesprek vriendelijk met de welkomstboodschap: "${effectiveConfig.voiceSettings.welcomePhrase}".`
            );
        }

        if (effectiveConfig.hasGoogleIntegration) {
            instructions.push(
              "Je hebt toegang tot de Google Agenda van het bedrijf. Gebruik altijd eerst de tool 'check_calendar_availability' voordat je een tijdstip voorstelt en vraag om naam en geboortedatum voordat je 'create_calendar_event' of 'cancel_calendar_event' gebruikt. Vraag altijd expliciet of de afspraak definitief ingepland mag worden."
            );
        } else {
            instructions.push(
              "Je hebt geen toegang tot een agenda. Wanneer iemand een afspraak wil plannen, bied dan aan om een bericht door te geven of om de beller met een medewerker te verbinden."
            );
        }

        instructions.push("Bedrijfscontext (JSON):", contextJson);
        return instructions.join("\n\n");
    }

    private buildCompanySnapshot(config: VapiAssistantConfig): CompanySnapshot {
        const limitString = (value: string | null | undefined, max = 240) => {
            if (!value) return undefined;
            const trimmed = value.trim();
            if (!trimmed) return undefined;
            if (trimmed.length <= max) return trimmed;
            return `${trimmed.slice(0, max - 1)}…`;
        };

        const dayNames = [
            "Zondag", "Maandag", "Dinsdag", "Woensdag", "Donderdag", "Vrijdag", "Zaterdag",
        ];
        const getDayName = (index: number) => dayNames[((index % 7) + 7) % 7] ?? `Dag ${index}`;

        const hours = (config.companyContext.hours ?? [])
          .slice(0, 7)
          .map((hour) => {
              const isOpen = Boolean(hour.isOpen && hour.openTime && hour.closeTime);
              const entry: { day: string; isOpen: boolean; ranges?: string[] } = {
                  day: getDayName(hour.dayOfWeek),
                  isOpen,
              };

              if (isOpen) {
                  entry.ranges = [`${hour.openTime} - ${hour.closeTime}`];
              }

              return entry;
          })
          .filter((entry) => entry.isOpen || Boolean(entry.ranges && entry.ranges.length));

        const info = (config.companyContext.info ?? [])
          .filter((entry) => entry.value)
          .slice(0, 10)
          .map((entry) => limitString(entry.value, 320))
          .filter((value): value is string => Boolean(value));

        const appointmentTypes = (config.schedulingContext.appointmentTypes ?? [])
          .slice(0, 8)
          .map((appointment) => {
              const trimmedName = typeof appointment.name === "string"
                  ? appointment.name.trim()
                  : "";

              const entry: { name: string; durationMinutes?: number } = {
                  name: trimmedName || appointment.name || "",
              };

              if (typeof appointment.duration === "number") {
                  entry.durationMinutes = appointment.duration;
              }

              return entry;
          })
          .filter((appointment) => Boolean(appointment.name));

        const staffMembers = (config.schedulingContext.staffMembers ?? [])
          .slice(0, 5)
          .map((staff) => {
              const grouped = new Map<number, string[]>();
              (staff.availability ?? [])
                .filter((slot) => slot.isActive && slot.startTime && slot.endTime)
                .forEach((slot) => {
                    const ranges = grouped.get(slot.dayOfWeek) ?? [];
                    if (ranges.length < 3) {
                        ranges.push(`${slot.startTime} - ${slot.endTime}`);
                        grouped.set(slot.dayOfWeek, ranges);
                    }
                });

              const availability = Array.from(grouped.entries())
                .sort((a, b) => a[0] - b[0])
                .map(([dayOfWeek, ranges]) => ({
                    day: getDayName(dayOfWeek),
                    ranges,
                }))
                .filter((slot) => slot.ranges.length > 0);

              const result: {
                  name: string;
                  role?: string;
                  availability?: { day: string; ranges: string[] }[];
              } = {
                  name: staff.name,
              };

              if (staff.role) {
                  result.role = staff.role;
              }

              if (availability.length > 0) {
                  result.availability = availability;
              }

              return result;
          })
          .filter((staff) => Object.keys(staff).length > 1);

        const contact: Record<string, string> = {};
        const email = limitString(config.companyContext.contact?.contact_email);
        const phone = limitString(config.companyContext.contact?.phone);
        const website = limitString(config.companyContext.contact?.website);
        const address = limitString(config.companyContext.contact?.address, 320);

        if (email) contact.email = email;
        if (phone) contact.phone = phone;
        if (website) contact.website = website;
        if (address) contact.address = address;

        const snapshot: CompanySnapshot = {
            companyId: config.company.id.toString(),
            companyName: config.company.name,
        };

        const industry = limitString(config.companyContext.details?.industry);
        const description = limitString(config.companyContext.details?.description, 400);

        if (industry) snapshot.industry = industry;
        if (description) snapshot.description = description;
        if (Object.keys(contact).length > 0) snapshot.contact = contact;
        if (hours.length > 0) snapshot.hours = hours;
        if (info.length > 0) snapshot.info = info;
        if (appointmentTypes.length > 0) snapshot.appointmentTypes = appointmentTypes;
        if (staffMembers.length > 0) snapshot.staffMembers = staffMembers;

        return snapshot;
    }

    /** ===== Tools (clean JSON Schema via `parameters`) ===== */
    public getTools(hasGoogleIntegration?: boolean) {
        const enabled = hasGoogleIntegration ?? this.hasGoogleIntegration;
        if (!enabled) return [];

        const createCalendarParameters = {
            type: "object",
            properties: {
                summary:       { type: "string", description: "Titel van de afspraak" },
                location:      { type: "string", description: "Locatie van de afspraak" },
                description:   { type: "string", description: "Aanvullende details" },
                start:         { type: "string", description: "Start in ISO 8601 (bijv. 2025-07-21T10:00:00+02:00)" },
                end:           { type: "string", description: "Einde in ISO 8601" },
                name:          { type: "string", description: "Volledige naam van de klant" },
                attendeeEmail: { type: "string", description: "E-mailadres van de klant" },
                dateOfBirth:   { type: "string", description: "Geboortedatum DD-MM-YYYY" }
            },
            required: ["summary", "start", "end", "name", "dateOfBirth"]
        };

        const checkAvailabilityParameters = {
            type: "object",
            properties: {
                date: { type: "string", description: "Datum (YYYY-MM-DD) om te controleren" }
            },
            required: ["date"]
        };

        const cancelCalendarParameters = {
            type: "object",
            properties: {
                eventId:     { type: "string", description: "ID van het te annuleren event" },
                name:        { type: "string", description: "Naam van de klant (verificatie)" },
                dateOfBirth: { type: "string", description: "Geboortedatum DD-MM-YYYY (verificatie)" },
                reason:      { type: "string", description: "Reden van annulering" }
            },
            required: ["eventId", "name", "dateOfBirth"]
        };

        return [
            {
                type: "function",
                name: "create_calendar_event",
                description:
                  "Maak een nieuw event in Google Agenda. Vraag eerst datum/tijd; daarna naam en geboortedatum ter verificatie.",
                parameters: createCalendarParameters
            },
            {
                type: "function",
                name: "check_calendar_availability",
                description:
                  "Controleer beschikbare tijdsloten in Google Agenda voor een opgegeven datum.",
                parameters: checkAvailabilityParameters
            },
            {
                type: "function",
                name: "cancel_calendar_event",
                description:
                  "Annuleer een bestaand event in Google Agenda na verificatie met naam + geboortedatum.",
                parameters: cancelCalendarParameters
            }
        ];
    }

    private buildModelMessages(
      instructions: string,
      companyContext: CompanySnapshot,
      config: VapiAssistantConfig
    ) {
        const companyPayload: Record<string, unknown> = {
            id: companyContext.companyId,
            name: companyContext.companyName,
        };

        if (companyContext.industry) companyPayload.industry = companyContext.industry;
        if (companyContext.description) companyPayload.description = companyContext.description;
        if (companyContext.contact) companyPayload.contact = companyContext.contact;
        if (companyContext.hours && companyContext.hours.length > 0) {
            companyPayload.hours = companyContext.hours;
        }
        if (companyContext.info && companyContext.info.length > 0) {
            companyPayload.info = companyContext.info;
        }

        const scheduling: Record<string, unknown> = {};
        if (companyContext.appointmentTypes && companyContext.appointmentTypes.length > 0) {
            scheduling.appointmentTypes = companyContext.appointmentTypes;
        }
        if (companyContext.staffMembers && companyContext.staffMembers.length > 0) {
            scheduling.staffMembers = companyContext.staffMembers;
        }

        const contextPayload: Record<string, unknown> = {
            company: companyPayload,
            replyStyle: {
                name: config.replyStyle.name,
                description: config.replyStyle.description,
            },
            googleCalendarEnabled: config.hasGoogleIntegration,
        };

        if (Object.keys(scheduling).length > 0) {
            contextPayload.scheduling = scheduling;
        }
<<<<<<< HEAD

=======
>>>>>>> 4bc51278
        const messageContent = [
            instructions.trim(),
            "",
            "Bedrijfscontext (JSON):",
            JSON.stringify(contextPayload, null, 2),
        ]
          .filter((part) => part.length > 0)
          .join("\n");

        return [
            {
                role: "system",
                content: messageContent,
            },
        ];
    }

    private buildModelApiTools(config: VapiAssistantConfig) {
        if (!config.hasGoogleIntegration) return [];
        if (!this.toolBaseUrl) {
            console.warn(
              "[VapiClient] Tool base URL is not configured; skipping API request tools for Google Calendar."
            );
            return [];
        }

        const join = (path: string) =>
            `${this.toolBaseUrl}${path.startsWith("/") ? path : `/${path}`}`;

        return [
            {
                type: "apiRequest",
                name: "check_calendar_availability",
                description:
                  "Controleer beschikbare tijden in Google Agenda door een datum en openingstijden te versturen.",
                method: "POST",
                url: join("/google/availability"),
            },
            {
                type: "apiRequest",
                name: "create_calendar_event",
                description:
                  "Maak een afspraak in Google Agenda. Verstuur klantgegevens, datum en tijd als JSON body.",
                method: "POST",
                url: join("/google/schedule"),
            },
            {
                type: "apiRequest",
                name: "cancel_calendar_event",
                description:
                  "Annuleer een bestaande afspraak in Google Agenda met het event ID en verificatiegegevens.",
                method: "POST",
                url: join("/google/cancel"),
            },
        ];
    }

    public async openRealtimeSession(
      callSid: string,
      callbacks: VapiRealtimeCallbacks
    ): Promise<VapiRealtimeSession> {
        const config = this.currentConfig;
        if (!config || !this.company || !this.replyStyle || !this.companyContext || !this.schedulingContext) {
            throw new Error("Company must be configured before opening a Vapi session");
        }

        const assistantId = await this.syncAssistant(config);
        const prompt = this.buildSystemPrompt(config);

        const { socket: ws, url: connectedUrl } = await this.establishRealtimeSocket(
            assistantId,
            callSid
        );

        console.log(
            `[${callSid}] [Vapi] realtime session opened via ${connectedUrl}`
        );

        const session = new VapiRealtimeSession(ws);

        // Geen tools meesturen: die zitten al op de assistant
        const updatePayload: any = {
            type: "session.update",
            session: {
                instructions: prompt,
                modalities: ["audio"],
                input_audio_format: { encoding: "mulaw", sample_rate: 8000 },
                output_audio_format: { encoding: "mulaw", sample_rate: 8000 },
                // voice uit assistant gebruiken; stuur alleen override als je live wil afwijken
                metadata: {
                    companyId: config.company.id,
                    companyName: config.company.name,
                    googleCalendarEnabled: config.hasGoogleIntegration,
                },
            },
        };

        try {
            ws.send(JSON.stringify(updatePayload));
        } catch (error) {
            console.error(`[${callSid}] [Vapi] Failed to send session update`, error);
        }

        ws.on("message", async (raw: WebSocket.RawData) => {
            try {
                const event = JSON.parse(raw.toString());
                await this.handleRealtimeEvent(event, session, callbacks);
            } catch (error) {
                console.error(`[${callSid}] [Vapi] Failed to process event`, error);
            }
        });

        ws.on("close", (code) => {
            console.log(`[${callSid}] [Vapi] realtime session closed with code ${code}`);
            callbacks.onSessionClosed?.();
        });

        ws.on("error", (error) => {
            console.error(`[${callSid}] [Vapi] realtime session error`, error);
            callbacks.onSessionError?.(error as Error);
        });

        return session;
    }

    private buildRealtimeUrlCandidates(): string[] {
        const seen = new Set<string>();
        const candidates: string[] = [];

        const push = (value: string) => {
            if (!value) return;
            if (seen.has(value)) return;
            seen.add(value);
            candidates.push(value);
        };

        const defaultBase = "wss://api.vapi.ai/call";
        const documentedFallback = "wss://api.vapi.ai/realtime";

        push(this.realtimeBaseUrl);
        if (this.realtimeBaseUrl !== defaultBase) {
            push(defaultBase);
        }
        push(documentedFallback);

        return candidates;
    }

    private buildRealtimeSocketUrl(baseUrl: string, assistantId: string): string {
        try {
            const url = new URL(baseUrl);
            url.searchParams.set("assistantId", assistantId);
            return url.toString();
        } catch (error) {
            console.error(
                `[VapiClient] Failed to parse realtime base URL '${baseUrl}'. Falling back to string concatenation.`,
                error
            );
            const separator = baseUrl.includes("?") ? "&" : "?";
            return `${baseUrl}${separator}assistantId=${encodeURIComponent(assistantId)}`;
        }
    }

    private async establishRealtimeSocket(
        assistantId: string,
        callSid: string
    ): Promise<{ socket: WebSocket; url: string }> {
        const candidates = this.buildRealtimeUrlCandidates();
        const errors: Error[] = [];

        for (const base of candidates) {
            const url = this.buildRealtimeSocketUrl(base, assistantId);
            try {
                const socket = await this.connectRealtimeSocket(url, callSid);
                if (base !== this.realtimeBaseUrl) {
                    console.warn(
                        `[${callSid}] [Vapi] realtime base '${this.realtimeBaseUrl}' failed, using fallback '${base}'.`
                    );
                }
                return { socket, url };
            } catch (error) {
                const err =
                    error instanceof Error
                        ? error
                        : new Error(`Unknown realtime connection error: ${String(error)}`);
                errors.push(err);
                console.error(
                    `[${callSid}] [Vapi] Failed to open realtime socket at ${url}: ${err.message}`
                );
            }
        }

        const aggregate = new Error(
            `Unable to establish Vapi realtime connection after ${candidates.length} attempts.`
        );
        (aggregate as any).causes = errors;
        throw aggregate;
    }

    private async connectRealtimeSocket(url: string, callSid: string): Promise<WebSocket> {
        return new Promise<WebSocket>((resolve, reject) => {
            const socket = new WebSocket(url, {
                headers: { Authorization: `Bearer ${this.apiKey}` },
            });

            let settled = false;

            const cleanup = () => {
                socket.removeListener("open", onOpen);
                socket.removeListener("error", onError);
                socket.removeListener("unexpected-response", onUnexpectedResponse);
            };

            const onOpen = () => {
                settled = true;
                cleanup();
                resolve(socket);
            };

            const onError = (err: Error) => {
                if (settled) return;
                settled = true;
                cleanup();
                reject(err);
            };

            const onUnexpectedResponse = (_req: any, res: any) => {
                if (settled) return;
                const statusCode = res?.statusCode;
                const statusMessage = res?.statusMessage;
                const chunks: Buffer[] = [];
                const finalize = () => {
                    if (settled) return;
                    settled = true;
<<<<<<< HEAD
=======
                    cleanup();
>>>>>>> 4bc51278
                    const body = Buffer.concat(chunks).toString("utf8");
                    const errorMessage =
                        `[${callSid}] Unexpected realtime handshake response ${statusCode ?? "unknown"}` +
                        (statusMessage ? ` ${statusMessage}` : "") +
                        (body ? ` – ${body}` : "");
<<<<<<< HEAD
                    const swallowHandshakeError = (err: Error) => {
                        console.warn(
                            `[${callSid}] [Vapi] realtime socket error after unexpected response: ${err.message}`
                        );
                    };
                    socket.once("error", swallowHandshakeError);
                    socket.once("close", () => {
                        socket.removeListener("error", swallowHandshakeError);
                    });
                    cleanup();
=======
>>>>>>> 4bc51278
                    try {
                        socket.close();
                    } catch {}
                    reject(new Error(errorMessage));
                };

                res?.on("data", (chunk: Buffer) => chunks.push(chunk));
                res?.on("end", finalize);
                res?.on("close", finalize);
                res?.on("error", finalize);
            };

            socket.once("open", onOpen);
            socket.once("error", onError);
            socket.once("unexpected-response", onUnexpectedResponse);
        });
    }

    private async handleRealtimeEvent(
      event: any,
      session: VapiRealtimeSession,
      callbacks: VapiRealtimeCallbacks
    ) {
        const type = event?.type;
        switch (type) {
            case "response.audio.delta": {
                const audio = event.audio ?? event.delta ?? event.data;
                if (audio) callbacks.onAudio(audio);
                break;
            }
            case "response.output_text.delta": {
                const text = event.text ?? event.delta;
                if (text) callbacks.onText?.(text);
                break;
            }
            case "response.message.delta": {
                const text = event.delta?.text ?? event.message?.content ?? event.message?.text;
                if (text) callbacks.onText?.(text);
                break;
            }
            case "response.completed": {
                callbacks.onToolStatus?.("response-completed");
                break;
            }
            case "response.tool_call":
            case "tool.call":
            case "session.tool_call": {
                const toolCall = this.normalizeToolCall(event);
                if (toolCall) await this.executeToolCall(toolCall, session, callbacks);
                break;
            }
            default: {
                if (event?.tool_calls && Array.isArray(event.tool_calls)) {
                    for (const raw of event.tool_calls) {
                        const toolCall = this.normalizeToolCall(raw);
                        if (toolCall) await this.executeToolCall(toolCall, session, callbacks);
                    }
                }
                break;
            }
        }
    }

    private normalizeToolCall(raw: any): NormalizedToolCall | null {
        if (!raw) return null;
        const container = raw.tool_call ?? raw.toolCall ?? raw.tool ?? raw;
        if (!container) return null;

        const id = container.id ?? container.tool_call_id ?? container.call_id ?? container.callId;
        const name =
          container.name ?? container.tool_name ?? container.function?.name ?? container.action;
        if (!id || !name) return null;

        let argsRaw =
          container.arguments ??
          container.input ??
          container.payload ??
          container.function?.arguments ??
          container.tool_arguments;

        if (typeof argsRaw === "string") {
            try {
                argsRaw = JSON.parse(argsRaw);
            } catch (error) {
                console.warn(`[VapiClient] Failed to parse tool arguments for ${name}:`, error);
                argsRaw = {};
            }
        }
        if (!argsRaw || typeof argsRaw !== "object") argsRaw = {};

        return { id, name, args: argsRaw as Record<string, unknown> };
    }

    private async executeToolCall(
      call: NormalizedToolCall,
      session: VapiRealtimeSession,
      callbacks: VapiRealtimeCallbacks
    ) {
        if (!this.company) {
            console.warn("[VapiClient] Company not configured; cannot execute tool call.");
            return;
        }

        if (!this.hasGoogleIntegration) {
            console.warn(`[VapiClient] Tool call '${call.name}' ignored because Google integration is disabled.`);
            session.sendToolResponse(call.id, { error: "Google integration not available" });
            return;
        }

        let toolResponse: Record<string, unknown> = {};

        try {
            if (call.name === "create_calendar_event") {
                const { summary, location, description, start, end, name, dateOfBirth } =
                  call.args as Record<string, string>;
                const event = {
                    summary,
                    location,
                    description: `Appointment for ${name} (DOB: ${dateOfBirth}). ${description ?? ""}`,
                    start: { dateTime: start, timeZone: "Europe/Amsterdam" },
                    end: { dateTime: end, timeZone: "Europe/Amsterdam" },
                    transparency: "opaque",
                    status: "confirmed",
                };
                await this.googleService.scheduleEvent(this.company.id, event);
                toolResponse = { success: true, event_summary: summary };
                callbacks.onToolStatus?.("calendar-event-created");
            } else if (call.name === "check_calendar_availability") {
                const { date } = call.args as Record<string, string>;
                const dayOfWeek = new Date(date).getDay();
                const hoursForDay = this.companyContext?.hours.find(
                  (h) => h.dayOfWeek === (dayOfWeek === 0 ? 7 : dayOfWeek)
                );

                let openHour = 9;
                let closeHour = 17;
                if (hoursForDay?.isOpen && hoursForDay.openTime && hoursForDay.closeTime) {
                    const [oH] = hoursForDay.openTime.split(":").map(Number);
                    const [cH] = hoursForDay.closeTime.split(":").map(Number);
                    openHour = oH;
                    closeHour = cH;
                }

                const availableSlots = await this.googleService.getAvailableSlots(
                  this.company.id,
                  date,
                  openHour,
                  closeHour
                );
                const summary = summarizeSlots(availableSlots, openHour, closeHour);
                toolResponse = { availableSlots, summary };
                callbacks.onToolStatus?.("calendar-availability-checked");
            } else if (call.name === "cancel_calendar_event") {
                const { name, dateOfBirth, eventId, reason } = call.args as Record<string, string>;
                const success = await this.googleService.cancelEvent(
                  this.company.id,
                  eventId,
                  name,
                  dateOfBirth
                );
                toolResponse = { success, reason };
                callbacks.onToolStatus?.("calendar-event-cancelled");
            } else {
                console.warn(`[VapiClient] Received unsupported tool call: ${call.name}`);
                toolResponse = { error: `Unsupported tool: ${call.name}` };
            }
        } catch (error) {
            console.error(`[VapiClient] Error executing tool '${call.name}':`, error);
            toolResponse = { error: (error as Error).message };
        }

        session.sendToolResponse(call.id, toolResponse);
    }

    /** ===== Assistant lifecycle ===== */
    public async createAssistantWithConfig(config?: VapiAssistantConfig): Promise<string> {
        const effectiveConfig = config ?? this.currentConfig;
        if (!effectiveConfig) {
            throw new Error("Company configuration must be set before creating a Vapi assistant");
        }

        const payload = this.buildAssistantPayload(effectiveConfig);
        const assistantId = await this.createAssistant(payload);
        this.assistantCache.set(effectiveConfig.company.id.toString(), assistantId);
        return assistantId;
    }

    public async updateAssistantWithConfig(
        assistantId: string,
        config?: VapiAssistantConfig
    ): Promise<void> {
        const effectiveConfig = config ?? this.currentConfig;
        if (!effectiveConfig) {
            throw new Error("Company configuration must be set before updating a Vapi assistant");
        }

        const payload = this.buildAssistantPayload(effectiveConfig);
        await this.updateAssistant(assistantId, payload);
        this.assistantCache.set(effectiveConfig.company.id.toString(), assistantId);
    }

    public async syncAssistant(config?: VapiAssistantConfig): Promise<string> {
        const effectiveConfig = config ?? this.currentConfig;
        if (!effectiveConfig) {
            throw new Error("Company configuration must be set before syncing a Vapi assistant");
        }

        const assistantName = this.getAssistantName(effectiveConfig);
        const cacheKey = effectiveConfig.company.id.toString();
        const payload = this.buildAssistantPayload(effectiveConfig);

        try {
            const cachedId = this.assistantCache.get(cacheKey);
            if (cachedId) {
                try {
                    await this.updateAssistant(cachedId, payload);
                    return cachedId;
                } catch (error) {
                    console.warn(
                      `[VapiClient] Cached assistant ${cachedId} for company ${assistantName} could not be updated; recreating.`,
                      error
                    );
                    this.assistantCache.delete(cacheKey);
                }
            }

            const existingId = await this.findAssistantIdByName(assistantName);
            if (existingId) {
                this.assistantCache.set(cacheKey, existingId);
                try {
                    await this.updateAssistant(existingId, payload);
                    return existingId;
                } catch (error) {
                    console.warn(
                      `[VapiClient] Existing assistant ${existingId} for company ${assistantName} could not be updated; creating new.`,
                      error
                    );
                }
            }

            const createdId = await this.createAssistant(payload);
            this.assistantCache.set(cacheKey, createdId);
            return createdId;
        } catch (error: unknown) {
            this.logAxiosError(
              `[VapiClient] Failed to sync assistant for company ${assistantName}`,
              error,
              payload
            );
            throw error;
        }
    }

    private buildAssistantPayload(config: VapiAssistantConfig) {
        const instructions = this.buildSystemPrompt(config);
        const companyContext = this.buildCompanySnapshot(config);
        const tools = this.getTools(config.hasGoogleIntegration);
        const modelMessages = this.buildModelMessages(instructions, companyContext, config);
        const modelTools = this.buildModelApiTools(config);

        const firstMessage = config.voiceSettings?.welcomePhrase?.trim();

        const voiceId = config.voiceSettings?.voiceId?.trim();
        const voice: { provider: string; voiceId?: string } = {
            provider: "11labs",
        };
        if (voiceId) {
            voice.voiceId = voiceId;
        }

        const payload: Record<string, unknown> = {
            name: this.getAssistantName(config),
<<<<<<< HEAD
            instructions,
            transcriber: { provider: "assembly-ai" },
=======
            transcriber: {
                provider: "deepgram",
                language: "nl"
            },
>>>>>>> 4bc51278
            model: {
                provider: this.modelProvider,
                model: this.modelName,
                maxTokens: 10000,
                messages: modelMessages,
            },
            voice,
            firstMessageInterruptionsEnabled: false,
            firstMessageMode: "assistant-speaks-first",
            voicemailMessage: "sorry er is helaas niemand anders beschikbaar op het moment",
            endCallMessage: "Fijne dag!",
<<<<<<< HEAD
            metadata: this.buildAssistantMetadata(config, companyContext, tools),
=======
>>>>>>> 4bc51278
        };

        if (modelTools.length > 0) {
            (payload.model as Record<string, unknown>).tools = modelTools;
        }

        if (firstMessage) {
            payload.firstMessage = firstMessage;
        }

        return payload;
    }

    private getAssistantName(config: VapiAssistantConfig): string {
        const trimmed = config.company.name?.trim();
        return trimmed || config.company.id.toString();
    }

    private buildAssistantMetadata(
      config: VapiAssistantConfig,
      companyContext: CompanySnapshot,
      tools?: ReturnType<VapiClient["getTools"]>
    ) {
        const metadata: Record<string, unknown> = {
            companyId: companyContext.companyId,
            companyName: companyContext.companyName,
            googleCalendarEnabled: config.hasGoogleIntegration,
            companyContext: {
                ...companyContext,
                googleCalendarEnabled: config.hasGoogleIntegration,
            },
            replyStyle: {
                name: config.replyStyle.name,
                description: config.replyStyle.description,
            },
        };

        if (tools && tools.length > 0) {
            metadata.tools = tools;
        }

        if (config.voiceSettings) {
            const voiceMetadata: Record<string, unknown> = {};
            const trimmedVoiceId = config.voiceSettings.voiceId?.trim();
            const welcomePhrase = config.voiceSettings.welcomePhrase?.trim();

            if (trimmedVoiceId) {
                voiceMetadata.voiceId = trimmedVoiceId;
            }

            if (config.voiceSettings.talkingSpeed !== null &&
                config.voiceSettings.talkingSpeed !== undefined) {
                voiceMetadata.talkingSpeed = config.voiceSettings.talkingSpeed;
            }

            if (welcomePhrase) {
                voiceMetadata.welcomePhrase = welcomePhrase;
            }

            if (Object.keys(voiceMetadata).length > 0) {
                metadata.voiceSettings = voiceMetadata;
            }
        }

        return metadata;
    }

    private async findAssistantIdByName(name: string): Promise<string | null> {
        try {
            const response = await this.http.get(this.buildApiPath("/assistant"), {
                params: { name },
            });
            const assistants = this.extractAssistants(response.data);
            const assistant = assistants.find(
              (item: any) => item?.name === name || item?.assistant?.name === name
            );
            if (!assistant) return null;
            const container = assistant.assistant ?? assistant;
            return container.id ?? container._id ?? null;
        } catch (error) {
            this.logAxiosError(`[VapiClient] Failed to find assistant '${name}'`, error, undefined, "warn");
            return null;
        }
    }

    private async createAssistant(payload: Record<string, unknown>): Promise<string> {
        try {
            const response = await this.http.post(this.buildApiPath("/assistant"), payload);
            const data = response.data;
            const assistant = data?.assistant ?? data?.data ?? data;
            const id = assistant?.id ?? assistant?._id;
            if (!id) {
                throw new Error("Vapi create assistant response did not include an id");
            }
            return id;
        } catch (error) {
            this.logAxiosError("[VapiClient] Failed to create assistant", error, payload);
            throw error;
        }
    }

    private async updateAssistant(id: string, payload: Record<string, unknown>): Promise<void> {
        try {
            await this.http.patch(this.buildApiPath(`/assistant/${id}`), payload);
        } catch (error) {
            this.logAxiosError(`[VapiClient] Failed to update assistant ${id}`, error, payload);
            throw error;
        }
    }

    private extractAssistants(data: any): any[] {
        if (!data) return [];
        if (Array.isArray(data)) return data;
        if (Array.isArray(data.data)) return data.data;
        if (Array.isArray(data.assistants)) return data.assistants;
        if (Array.isArray(data.items)) return data.items;
        return [];
    }

    private logAxiosError(
      context: string,
      error: unknown,
      payload?: unknown,
      level: "error" | "warn" = "error"
    ) {
        if (axios.isAxiosError(error)) {
            const { method, url, data } = error.config ?? {};
            const response = error.response;
            const status = response?.status;
            const statusText = response?.statusText;
            const responseData = response?.data;
            const requestId =
                response?.headers?.["x-request-id"] ||
                response?.headers?.["x-requestid"] ||
                response?.headers?.["x-amzn-trace-id"];

            const logger = level === "warn" ? console.warn : console.error;
            const normalizePayload = (value: unknown) => {
                if (typeof value !== "string") return value;
                try {
                    return JSON.parse(value);
                } catch {
                    return value;
                }
            };

            logger(context, {
                status,
                statusText,
                requestId,
                method,
                url,
                requestData: normalizePayload(data ?? payload),
                responseData: normalizePayload(responseData),
            });
        } else {
            const logger = level === "warn" ? console.warn : console.error;
            logger(context, error);
        }
    }
}

export type { VapiRealtimeSession };<|MERGE_RESOLUTION|>--- conflicted
+++ resolved
@@ -481,10 +481,7 @@
         if (Object.keys(scheduling).length > 0) {
             contextPayload.scheduling = scheduling;
         }
-<<<<<<< HEAD
-
-=======
->>>>>>> 4bc51278
+        
         const messageContent = [
             instructions.trim(),
             "",
@@ -719,16 +716,11 @@
                 const finalize = () => {
                     if (settled) return;
                     settled = true;
-<<<<<<< HEAD
-=======
-                    cleanup();
->>>>>>> 4bc51278
                     const body = Buffer.concat(chunks).toString("utf8");
                     const errorMessage =
                         `[${callSid}] Unexpected realtime handshake response ${statusCode ?? "unknown"}` +
                         (statusMessage ? ` ${statusMessage}` : "") +
                         (body ? ` – ${body}` : "");
-<<<<<<< HEAD
                     const swallowHandshakeError = (err: Error) => {
                         console.warn(
                             `[${callSid}] [Vapi] realtime socket error after unexpected response: ${err.message}`
@@ -739,8 +731,6 @@
                         socket.removeListener("error", swallowHandshakeError);
                     });
                     cleanup();
-=======
->>>>>>> 4bc51278
                     try {
                         socket.close();
                     } catch {}
@@ -1013,15 +1003,10 @@
 
         const payload: Record<string, unknown> = {
             name: this.getAssistantName(config),
-<<<<<<< HEAD
-            instructions,
-            transcriber: { provider: "assembly-ai" },
-=======
             transcriber: {
                 provider: "deepgram",
                 language: "nl"
             },
->>>>>>> 4bc51278
             model: {
                 provider: this.modelProvider,
                 model: this.modelName,
@@ -1033,10 +1018,6 @@
             firstMessageMode: "assistant-speaks-first",
             voicemailMessage: "sorry er is helaas niemand anders beschikbaar op het moment",
             endCallMessage: "Fijne dag!",
-<<<<<<< HEAD
-            metadata: this.buildAssistantMetadata(config, companyContext, tools),
-=======
->>>>>>> 4bc51278
         };
 
         if (modelTools.length > 0) {
