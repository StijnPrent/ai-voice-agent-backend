--- conflicted
+++ resolved
@@ -668,10 +668,7 @@
     ): Promise<{ primaryUrl: string; fallbackUrls: string[]; callId?: string | null }> {
         const transport: Record<string, unknown> = {
             type: "websocket",
-<<<<<<< HEAD
             provider: this.transportProvider,
-=======
->>>>>>> 8514fbce
             websocket: {
                 audio: {
                     encoding: "mulaw",
