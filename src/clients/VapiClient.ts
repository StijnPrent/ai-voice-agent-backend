--- conflicted
+++ resolved
@@ -86,7 +86,6 @@
   toolName?: string | null;
 };
 
-<<<<<<< HEAD
 type ToolResponseEntry = {
   timestamp: number;
   normalizedName?: string | null;
@@ -94,8 +93,6 @@
   pending?: { promise: Promise<unknown>; startedAt: number };
 };
 
-=======
->>>>>>> b8d8019e
 const PAYLOAD_LOG_LIMIT = 8000;
 
 const formatDutchDate = (date: Date): string => {
@@ -1604,7 +1601,6 @@
       toolCallId: toolCall.id,
       toolName: canonicalToolName ?? toolCall.name,
     };
-<<<<<<< HEAD
 
     this.logToolFlow(
       `Realtime tool call detected from ${source}`,
@@ -1620,22 +1616,6 @@
     });
 
     if (this.hasRecordedPayload(recorded)) {
-=======
-
-    this.logToolFlow(
-      `Realtime tool call detected from ${source}`,
-      toolFlowContext,
-      { args: toolCall.args },
-    );
-
-    callbacks.onToolStatus?.(`tool-call:${toolCall.name}`);
-    this.logToolFlow('Realtime status update (tool-call)', toolFlowContext, {
-      status: `tool-call:${toolCall.name}`,
-    });
-
-    const recorded = this.toolResponseLog.get(toolCall.id);
-    if (recorded) {
->>>>>>> b8d8019e
       this.logToolFlow('Realtime cache hit', toolFlowContext, {
         cachedAt: recorded.timestamp,
         normalizedName: recorded.normalizedName ?? '<unknown>',
@@ -1668,7 +1648,6 @@
         );
       }
 
-<<<<<<< HEAD
       return;
     }
 
@@ -1693,14 +1672,6 @@
           'error',
         );
         return {
-=======
-    try {
-      this.logToolFlow('Realtime execution (cache miss) starting', toolFlowContext);
-      payload = await this.executeToolCall(toolCall, session, callbacks);
-      if (!payload) {
-        this.logToolFlow('Realtime execution returned empty payload', toolFlowContext, undefined, 'warn');
-        payload = {
->>>>>>> b8d8019e
           success: false,
           error:
             error instanceof Error
@@ -1708,7 +1679,6 @@
               : `Onbekende fout bij uitvoeren van ${toolCall.name}`,
         };
       }
-<<<<<<< HEAD
     })();
 
     this.markToolResponsePending(toolCall.id, executionPromise, canonicalToolName, toolFlowContext);
@@ -1717,27 +1687,6 @@
 
     const alreadyRecorded = this.toolResponseLog.get(toolCall.id);
     if (!this.hasRecordedPayload(alreadyRecorded)) {
-=======
-      this.logToolFlow('Realtime execution completed', toolFlowContext, payload);
-    } catch (error) {
-      this.logToolFlow(
-        'Realtime execution failed',
-        toolFlowContext,
-        error instanceof Error ? { message: error.message, stack: error.stack } : { error },
-        'error',
-      );
-      payload = {
-        success: false,
-        error:
-          error instanceof Error
-            ? error.message || `Onbekende fout bij uitvoeren van ${toolCall.name}`
-            : `Onbekende fout bij uitvoeren van ${toolCall.name}`,
-      };
-    }
-
-    const alreadyRecorded = this.toolResponseLog.get(toolCall.id);
-    if (!alreadyRecorded) {
->>>>>>> b8d8019e
       this.recordToolResponse(toolCall.id, payload, canonicalToolName, toolFlowContext);
     } else {
       this.logToolFlow('Realtime payload already cached', toolFlowContext, {
@@ -2269,11 +2218,7 @@
       );
       const payload = { success: false, error: 'Kon tool-aanroep niet verwerken (ongeldig formaat).' };
       this.recordToolResponse(toolCallId, payload, null, toolFlowContext);
-<<<<<<< HEAD
       const response = { results: [{ toolCallId, result: payload, error: payload }] };
-=======
-      const response = { results: [{ toolCallId, result: payload }] };
->>>>>>> b8d8019e
       logPayload('[VapiClient] ⇨ Tool webhook response (normalization error)', response);
       return response;
     }
@@ -2285,11 +2230,7 @@
     });
     if (!sessionInfo) {
       const recorded = this.toolResponseLog.get(toolCallId);
-<<<<<<< HEAD
       if (this.hasRecordedPayload(recorded)) {
-=======
-      if (recorded?.payload) {
->>>>>>> b8d8019e
         this.logToolFlow('Webhook returning cached payload (no active session)', toolFlowContext, {
           cachedAt: recorded.timestamp,
           normalizedName: recorded.normalizedName ?? '<unknown>',
@@ -2311,11 +2252,7 @@
         this.normalizeToolName(normalized.name),
         toolFlowContext,
       );
-<<<<<<< HEAD
       const response = { results: [{ toolCallId, result: payload, error: payload }] };
-=======
-      const response = { results: [{ toolCallId, result: payload }] };
->>>>>>> b8d8019e
       logPayload('[VapiClient] ⇨ Tool webhook response (no session)', response);
       return response;
     }
@@ -2325,7 +2262,6 @@
       this.normalizeToolName(normalized.name) ?? toolFlowContext.toolName ?? normalized.name;
     this.logToolFlow('Webhook executing tool via active session', toolFlowContext);
 
-<<<<<<< HEAD
     const executionPromise = (async () => {
       const result =
         (await this.executeToolCall(normalized, sessionInfo.session, sessionInfo.callbacks))
@@ -2352,11 +2288,6 @@
         normalizedName: existing.normalizedName ?? '<unknown>',
       });
     }
-=======
-    const payload =
-      await this.executeToolCall(normalized, sessionInfo.session, sessionInfo.callbacks)
-      ?? { success: false, error: 'Tool execution returned empty result.' };
->>>>>>> b8d8019e
 
     // IMPORTANT: return the RAW payload object (not stringified, not just a message)
     this.logToolFlow('Webhook execution completed', toolFlowContext, payload);
@@ -2373,7 +2304,6 @@
     normalizedName?: string | null,
     context?: VapiToolLogContext,
   ) {
-<<<<<<< HEAD
     this.ensureToolResponseCapacity(context);
 
     const existing = this.toolResponseLog.get(toolCallId);
@@ -2385,26 +2315,6 @@
       toolName: resolvedName ?? context?.toolName ?? null,
     };
 
-=======
-    if (this.toolResponseLog.size > 100) {
-      const oldestKey = this.toolResponseLog.keys().next().value as string | undefined;
-      if (oldestKey) {
-        const evictionContext: VapiToolLogContext = {
-          ...(context ?? {}),
-          toolCallId: oldestKey,
-        };
-        this.logToolFlow('Cache eviction (max size reached)', evictionContext);
-        this.toolResponseLog.delete(oldestKey);
-      }
-    }
-
-    const toolContext: VapiToolLogContext = {
-      ...(context ?? {}),
-      toolCallId,
-      toolName: normalizedName ?? context?.toolName ?? null,
-    };
-
->>>>>>> b8d8019e
     this.logToolFlow('Cache update (record tool response)', toolContext, payload);
     logPayload('[VapiClient] 🗂️ Tool response payload (cached)', payload);
     this.toolResponseLog.set(toolCallId, {
