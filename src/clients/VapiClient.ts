// src/clients/VapiClient.ts
import axios, { AxiosInstance } from "axios";
import WebSocket from "ws";
import { inject, injectable } from "tsyringe";
import { CompanyModel } from "../business/models/CompanyModel";
import { ReplyStyleModel } from "../business/models/ReplyStyleModel";
import { CompanyInfoModel } from "../business/models/CompanyInfoModel";
import { CompanyDetailsModel } from "../business/models/CompanyDetailsModel";
import { CompanyHourModel } from "../business/models/CompanyHourModel";
import { CompanyContactModel } from "../business/models/CompanyContactModel";
import { AppointmentTypeModel } from "../business/models/AppointmentTypeModel";
import { StaffMemberModel } from "../business/models/StaffMemberModel";
import { VoiceSettingModel } from "../business/models/VoiceSettingsModel";
import { GoogleService } from "../business/services/GoogleService";
import { summarizeSlots } from "../utils/tts/SummerizeSlots";

type CompanyContext = {
    details: CompanyDetailsModel | null;
    contact: CompanyContactModel | null;
    hours: CompanyHourModel[];
    info: CompanyInfoModel[];
};

type SchedulingContext = {
    appointmentTypes: AppointmentTypeModel[];
    staffMembers: StaffMemberModel[];
};

type CompanySnapshot = {
    companyId: string;
    companyName: string;
    industry?: string;
    description?: string;
    contact?: {
        email?: string;
        phone?: string;
        website?: string;
        address?: string;
    };
    hours?: { day: string; isOpen: boolean; ranges?: string[] }[];
    info?: string[];
    appointmentTypes?: { name: string; durationMinutes?: number }[];
    staffMembers?: {
        name: string;
        role?: string;
        availability?: { day: string; ranges: string[] }[];
    }[];
};

export type VapiAssistantConfig = {
    company: CompanyModel;
    hasGoogleIntegration: boolean;
    replyStyle: ReplyStyleModel;
    companyContext: CompanyContext;
    schedulingContext: SchedulingContext;
    voiceSettings: VoiceSettingModel;
};

export type VapiRealtimeCallbacks = {
    onAudio: (audioBase64: string) => void;
    onText?: (text: string) => void;
    onToolStatus?: (message: string) => void;
    onSessionError?: (error: Error) => void;
    onSessionClosed?: () => void;
};

export type NormalizedToolCall = {
    id: string;
    name: string;
    args: Record<string, unknown>;
};

class VapiRealtimeSession {
    private closed = false;
    constructor(private readonly socket: WebSocket) {}

    public sendAudioChunk(audioBase64: string) {
        if (this.closed) return;
        this.socket.send(
          JSON.stringify({
              type: "input_audio_buffer.append",
              audio: audioBase64,
          })
        );
    }

    public commitUserAudio() {
        if (this.closed) return;
        this.socket.send(JSON.stringify({ type: "input_audio_buffer.commit" }));
        this.socket.send(JSON.stringify({ type: "response.create", response: {} }));
    }

    public sendToolResponse(toolCallId: string, payload: unknown) {
        if (this.closed) return;
        this.socket.send(
          JSON.stringify({
              type: "tool.response.create",
              tool_response: {
                  tool_call_id: toolCallId,
                  output:
                    typeof payload === "string"
                      ? payload
                      : JSON.stringify(payload ?? {}),
              },
          })
        );
    }

    public close(code?: number, reason?: string) {
        if (this.closed) return;
        this.closed = true;
        try {
            this.socket.close(code, reason);
        } catch (error) {
            console.error("[VapiRealtimeSession] Failed to close socket", error);
        }
    }
}

@injectable()
export class VapiClient {
    private readonly apiKey: string;
    private readonly realtimeBaseUrl: string;
    private readonly http: AxiosInstance;
    private readonly apiPathPrefix: string;
    private readonly modelProvider: string;
    private readonly modelName: string;
    private readonly assistantCache = new Map<string, string>();
    private readonly toolBaseUrl: string;

    private company: CompanyModel | null = null;
    private hasGoogleIntegration = false;
    private replyStyle: ReplyStyleModel | null = null;
    private companyContext: CompanyContext | null = null;
    private schedulingContext: SchedulingContext | null = null;
    private voiceSettings: VoiceSettingModel | null = null;
    private currentConfig: VapiAssistantConfig | null = null;

    constructor(@inject(GoogleService) private readonly googleService: GoogleService) {
        this.apiKey = process.env.VAPI_API_KEY || "";
        if (!this.apiKey) {
            console.warn("[VapiClient] VAPI_API_KEY is not set. Requests to Vapi will fail.");
        }

        this.realtimeBaseUrl = process.env.VAPI_REALTIME_URL || "wss://api.vapi.ai/call";
        const apiBaseUrl = process.env.VAPI_API_BASE_URL || "https://api.vapi.ai";
        this.apiPathPrefix = this.normalizePathPrefix(process.env.VAPI_API_PATH_PREFIX ?? "");
        this.modelProvider = process.env.VAPI_MODEL_PROVIDER || "openai";
        this.modelName = process.env.VAPI_MODEL_NAME || "gpt-4o-mini";

        this.toolBaseUrl = (process.env.VAPI_TOOL_BASE_URL || process.env.SERVER_URL || "").replace(/\/$/, "");

        this.http = axios.create({
            baseURL: apiBaseUrl,
            headers: {
                Authorization: `Bearer ${this.apiKey}`,
                "Content-Type": "application/json",
            },
            timeout: 15000,
        });
    }

    private normalizePathPrefix(prefix: string): string {
        if (!prefix) return "";
        const trimmed = prefix.trim();
        if (!trimmed) return "";
        return trimmed.replace(/^\/+|\/+$|\s+/g, "");
    }

    private buildApiPath(path: string): string {
        if (!path.startsWith("/")) {
            throw new Error(`[VapiClient] API paths must start with '/'. Received: ${path}`);
        }
        const normalizedPath = path.replace(/^\/+/, "");
        const segments = [this.apiPathPrefix, normalizedPath].filter((s) => s.length > 0);
        return `/${segments.join("/")}`;
    }

    public setCompanyInfo(
      company: CompanyModel,
      hasGoogleIntegration: boolean,
      replyStyle: ReplyStyleModel,
      context: CompanyContext,
      schedulingContext: SchedulingContext,
      voiceSettings: VoiceSettingModel
    ) {
        this.company = company;
        this.hasGoogleIntegration = hasGoogleIntegration;
        this.replyStyle = replyStyle;
        this.companyContext = context;
        this.schedulingContext = schedulingContext;
        this.voiceSettings = voiceSettings;
        this.currentConfig = {
            company,
            hasGoogleIntegration,
            replyStyle,
            companyContext: context,
            schedulingContext,
            voiceSettings,
        };

        if (company.assistantId) {
            this.assistantCache.set(company.id.toString(), company.assistantId);
        }
    }

    public buildSystemPrompt(config?: VapiAssistantConfig): string {
        const effectiveConfig = config ?? this.currentConfig;
        if (!effectiveConfig) {
            throw new Error(
              "Company info, reply style, context, and scheduling context must be set before generating a system prompt."
            );
        }

        const today = new Date().toLocaleDateString("nl-NL", {
            weekday: "long",
            year: "numeric",
            month: "long",
            day: "numeric",
        });

        const context = this.buildCompanySnapshot(effectiveConfig);
        const contextJson = JSON.stringify(context);

        const instructions: string[] = [
            `Je bent een behulpzame Nederlandse spraakassistent voor het bedrijf '${effectiveConfig.company.name}'. ${effectiveConfig.replyStyle.description}`,
            "Praat natuurlijk en menselijk en help de beller snel verder.",
            `Vandaag is het ${today}. Vermijd numerieke datum- en tijdnotatie (zoals 'dd-mm-jj' of '10:00'); gebruik natuurlijke taal, bijvoorbeeld 'tien uur' of '14 augustus 2025'.`,
            "Gebruik altijd de onderstaande bedrijfscontext. Als je informatie niet zeker weet of ontbreekt, communiceer dit dan duidelijk en bied alternatieve hulp aan.",
        ];

        if (effectiveConfig.voiceSettings?.welcomePhrase) {
            instructions.push(
              `Start elk gesprek vriendelijk met de welkomstboodschap: "${effectiveConfig.voiceSettings.welcomePhrase}".`
            );
        }

        if (effectiveConfig.hasGoogleIntegration) {
            instructions.push(
              "Je hebt toegang tot de Google Agenda van het bedrijf. Gebruik altijd eerst de tool 'check_calendar_availability' voordat je een tijdstip voorstelt en vraag om naam en geboortedatum voordat je 'create_calendar_event' of 'cancel_calendar_event' gebruikt. Vraag altijd expliciet of de afspraak definitief ingepland mag worden."
            );
        } else {
            instructions.push(
              "Je hebt geen toegang tot een agenda. Wanneer iemand een afspraak wil plannen, bied dan aan om een bericht door te geven of om de beller met een medewerker te verbinden."
            );
        }

        instructions.push("Bedrijfscontext (JSON):", contextJson);
        return instructions.join("\n\n");
    }

    private buildCompanySnapshot(config: VapiAssistantConfig): CompanySnapshot {
        const limitString = (value: string | null | undefined, max = 240) => {
            if (!value) return undefined;
            const trimmed = value.trim();
            if (!trimmed) return undefined;
            if (trimmed.length <= max) return trimmed;
            return `${trimmed.slice(0, max - 1)}…`;
        };

        const dayNames = [
            "Zondag", "Maandag", "Dinsdag", "Woensdag", "Donderdag", "Vrijdag", "Zaterdag",
        ];
        const getDayName = (index: number) => dayNames[((index % 7) + 7) % 7] ?? `Dag ${index}`;

        const hours = (config.companyContext.hours ?? [])
          .slice(0, 7)
          .map((hour) => {
              const isOpen = Boolean(hour.isOpen && hour.openTime && hour.closeTime);
              const entry: { day: string; isOpen: boolean; ranges?: string[] } = {
                  day: getDayName(hour.dayOfWeek),
                  isOpen,
              };

              if (isOpen) {
                  entry.ranges = [`${hour.openTime} - ${hour.closeTime}`];
              }

              return entry;
          })
          .filter((entry) => entry.isOpen || Boolean(entry.ranges && entry.ranges.length));

        const info = (config.companyContext.info ?? [])
          .filter((entry) => entry.value)
          .slice(0, 10)
          .map((entry) => limitString(entry.value, 320))
          .filter((value): value is string => Boolean(value));

        const appointmentTypes = (config.schedulingContext.appointmentTypes ?? [])
          .slice(0, 8)
          .map((appointment) => {
              const trimmedName = typeof appointment.name === "string"
                  ? appointment.name.trim()
                  : "";

              const entry: { name: string; durationMinutes?: number } = {
                  name: trimmedName || appointment.name || "",
              };

              if (typeof appointment.duration === "number") {
                  entry.durationMinutes = appointment.duration;
              }

              return entry;
          })
          .filter((appointment) => Boolean(appointment.name));

        const staffMembers = (config.schedulingContext.staffMembers ?? [])
          .slice(0, 5)
          .map((staff) => {
              const grouped = new Map<number, string[]>();
              (staff.availability ?? [])
                .filter((slot) => slot.isActive && slot.startTime && slot.endTime)
                .forEach((slot) => {
                    const ranges = grouped.get(slot.dayOfWeek) ?? [];
                    if (ranges.length < 3) {
                        ranges.push(`${slot.startTime} - ${slot.endTime}`);
                        grouped.set(slot.dayOfWeek, ranges);
                    }
                });

              const availability = Array.from(grouped.entries())
                .sort((a, b) => a[0] - b[0])
                .map(([dayOfWeek, ranges]) => ({
                    day: getDayName(dayOfWeek),
                    ranges,
                }))
                .filter((slot) => slot.ranges.length > 0);

              const result: {
                  name: string;
                  role?: string;
                  availability?: { day: string; ranges: string[] }[];
              } = {
                  name: staff.name,
              };

              if (staff.role) {
                  result.role = staff.role;
              }

              if (availability.length > 0) {
                  result.availability = availability;
              }

              return result;
          })
          .filter((staff) => Object.keys(staff).length > 1);

        const contact: Record<string, string> = {};
        const email = limitString(config.companyContext.contact?.contact_email);
        const phone = limitString(config.companyContext.contact?.phone);
        const website = limitString(config.companyContext.contact?.website);
        const address = limitString(config.companyContext.contact?.address, 320);

        if (email) contact.email = email;
        if (phone) contact.phone = phone;
        if (website) contact.website = website;
        if (address) contact.address = address;

        const snapshot: CompanySnapshot = {
            companyId: config.company.id.toString(),
            companyName: config.company.name,
        };

        const industry = limitString(config.companyContext.details?.industry);
        const description = limitString(config.companyContext.details?.description, 400);

        if (industry) snapshot.industry = industry;
        if (description) snapshot.description = description;
        if (Object.keys(contact).length > 0) snapshot.contact = contact;
        if (hours.length > 0) snapshot.hours = hours;
        if (info.length > 0) snapshot.info = info;
        if (appointmentTypes.length > 0) snapshot.appointmentTypes = appointmentTypes;
        if (staffMembers.length > 0) snapshot.staffMembers = staffMembers;

        return snapshot;
    }

    /** ===== Tools (clean JSON Schema via `parameters`) ===== */
    public getTools(hasGoogleIntegration?: boolean) {
        const enabled = hasGoogleIntegration ?? this.hasGoogleIntegration;
        if (!enabled) return [];

        const createCalendarParameters = {
            type: "object",
            properties: {
                summary:       { type: "string", description: "Titel van de afspraak" },
                location:      { type: "string", description: "Locatie van de afspraak" },
                description:   { type: "string", description: "Aanvullende details" },
                start:         { type: "string", description: "Start in ISO 8601 (bijv. 2025-07-21T10:00:00+02:00)" },
                end:           { type: "string", description: "Einde in ISO 8601" },
                name:          { type: "string", description: "Volledige naam van de klant" },
                attendeeEmail: { type: "string", description: "E-mailadres van de klant" },
                dateOfBirth:   { type: "string", description: "Geboortedatum DD-MM-YYYY" }
            },
            required: ["summary", "start", "end", "name", "dateOfBirth"]
        };

        const checkAvailabilityParameters = {
            type: "object",
            properties: {
                date: { type: "string", description: "Datum (YYYY-MM-DD) om te controleren" }
            },
            required: ["date"]
        };

        const cancelCalendarParameters = {
            type: "object",
            properties: {
                eventId:     { type: "string", description: "ID van het te annuleren event" },
                name:        { type: "string", description: "Naam van de klant (verificatie)" },
                dateOfBirth: { type: "string", description: "Geboortedatum DD-MM-YYYY (verificatie)" },
                reason:      { type: "string", description: "Reden van annulering" }
            },
            required: ["eventId", "name", "dateOfBirth"]
        };

        return [
            {
                type: "function",
                name: "create_calendar_event",
                description:
                  "Maak een nieuw event in Google Agenda. Vraag eerst datum/tijd; daarna naam en geboortedatum ter verificatie.",
                parameters: createCalendarParameters
            },
            {
                type: "function",
                name: "check_calendar_availability",
                description:
                  "Controleer beschikbare tijdsloten in Google Agenda voor een opgegeven datum.",
                parameters: checkAvailabilityParameters
            },
            {
                type: "function",
                name: "cancel_calendar_event",
                description:
                  "Annuleer een bestaand event in Google Agenda na verificatie met naam + geboortedatum.",
                parameters: cancelCalendarParameters
            }
        ];
    }

    private buildModelMessages(
      instructions: string,
      companyContext: CompanySnapshot,
      config: VapiAssistantConfig
    ) {
        const companyPayload: Record<string, unknown> = {
            id: companyContext.companyId,
            name: companyContext.companyName,
        };

        if (companyContext.industry) companyPayload.industry = companyContext.industry;
        if (companyContext.description) companyPayload.description = companyContext.description;
        if (companyContext.contact) companyPayload.contact = companyContext.contact;
        if (companyContext.hours && companyContext.hours.length > 0) {
            companyPayload.hours = companyContext.hours;
        }
        if (companyContext.info && companyContext.info.length > 0) {
            companyPayload.info = companyContext.info;
        }

        const scheduling: Record<string, unknown> = {};
        if (companyContext.appointmentTypes && companyContext.appointmentTypes.length > 0) {
            scheduling.appointmentTypes = companyContext.appointmentTypes;
        }
        if (companyContext.staffMembers && companyContext.staffMembers.length > 0) {
            scheduling.staffMembers = companyContext.staffMembers;
        }

        const contextPayload: Record<string, unknown> = {
            company: companyPayload,
            replyStyle: {
                name: config.replyStyle.name,
                description: config.replyStyle.description,
            },
            googleCalendarEnabled: config.hasGoogleIntegration,
        };

        if (Object.keys(scheduling).length > 0) {
            contextPayload.scheduling = scheduling;
        }
<<<<<<< HEAD

=======
        
>>>>>>> c7e77de1
        const messageContent = [
            instructions.trim(),
            "",
            "Bedrijfscontext (JSON):",
            JSON.stringify(contextPayload, null, 2),
        ]
          .filter((part) => part.length > 0)
          .join("\n");

        return [
            {
                role: "system",
                content: messageContent,
            },
        ];
    }

    private buildModelApiTools(config: VapiAssistantConfig) {
        if (!config.hasGoogleIntegration) return [];
        if (!this.toolBaseUrl) {
            console.warn(
              "[VapiClient] Tool base URL is not configured; skipping API request tools for Google Calendar."
            );
            return [];
        }

        const join = (path: string) =>
            `${this.toolBaseUrl}${path.startsWith("/") ? path : `/${path}`}`;

        return [
            {
                type: "apiRequest",
                name: "check_calendar_availability",
                description:
                  "Controleer beschikbare tijden in Google Agenda door een datum en openingstijden te versturen.",
                method: "POST",
                url: join("/google/availability"),
            },
            {
                type: "apiRequest",
                name: "create_calendar_event",
                description:
                  "Maak een afspraak in Google Agenda. Verstuur klantgegevens, datum en tijd als JSON body.",
                method: "POST",
                url: join("/google/schedule"),
            },
            {
                type: "apiRequest",
                name: "cancel_calendar_event",
                description:
                  "Annuleer een bestaande afspraak in Google Agenda met het event ID en verificatiegegevens.",
                method: "POST",
                url: join("/google/cancel"),
            },
        ];
    }

    public async openRealtimeSession(
      callSid: string,
      callbacks: VapiRealtimeCallbacks
    ): Promise<VapiRealtimeSession> {
        const config = this.currentConfig;
        if (!config || !this.company || !this.replyStyle || !this.companyContext || !this.schedulingContext) {
            throw new Error("Company must be configured before opening a Vapi session");
        }

        const assistantId = await this.syncAssistant(config);
        const prompt = this.buildSystemPrompt(config);

        const { socket: ws, url: connectedUrl } = await this.establishRealtimeSocket(
            assistantId,
            callSid
        );

        console.log(
            `[${callSid}] [Vapi] realtime session opened via ${connectedUrl}`
        );

        const session = new VapiRealtimeSession(ws);

        // Geen tools meesturen: die zitten al op de assistant
        const updatePayload: any = {
            type: "session.update",
            session: {
                instructions: prompt,
                modalities: ["audio"],
                input_audio_format: { encoding: "mulaw", sample_rate: 8000 },
                output_audio_format: { encoding: "mulaw", sample_rate: 8000 },
                // voice uit assistant gebruiken; stuur alleen override als je live wil afwijken
                metadata: {
                    companyId: config.company.id,
                    companyName: config.company.name,
                    googleCalendarEnabled: config.hasGoogleIntegration,
                },
            },
        };

        try {
            ws.send(JSON.stringify(updatePayload));
        } catch (error) {
            console.error(`[${callSid}] [Vapi] Failed to send session update`, error);
        }

        ws.on("message", async (raw: WebSocket.RawData) => {
            try {
                const event = JSON.parse(raw.toString());
                await this.handleRealtimeEvent(event, session, callbacks);
            } catch (error) {
                console.error(`[${callSid}] [Vapi] Failed to process event`, error);
            }
        });

        ws.on("close", (code) => {
            console.log(`[${callSid}] [Vapi] realtime session closed with code ${code}`);
            callbacks.onSessionClosed?.();
        });

        ws.on("error", (error) => {
            console.error(`[${callSid}] [Vapi] realtime session error`, error);
            callbacks.onSessionError?.(error as Error);
        });

        return session;
    }

    private buildRealtimeUrlCandidates(): string[] {
        const seen = new Set<string>();
        const candidates: string[] = [];

        const push = (value: string) => {
            if (!value) return;
            if (seen.has(value)) return;
            seen.add(value);
            candidates.push(value);
        };

        const defaultBase = "wss://api.vapi.ai/call";
        const documentedFallback = "wss://api.vapi.ai/realtime";

        push(this.realtimeBaseUrl);
        if (this.realtimeBaseUrl !== defaultBase) {
            push(defaultBase);
        }
        push(documentedFallback);

        return candidates;
    }

    private buildRealtimeSocketUrl(baseUrl: string, assistantId: string): string {
        try {
            const url = new URL(baseUrl);
            url.searchParams.set("assistantId", assistantId);
            return url.toString();
        } catch (error) {
            console.error(
                `[VapiClient] Failed to parse realtime base URL '${baseUrl}'. Falling back to string concatenation.`,
                error
            );
            const separator = baseUrl.includes("?") ? "&" : "?";
            return `${baseUrl}${separator}assistantId=${encodeURIComponent(assistantId)}`;
        }
    }

    private async establishRealtimeSocket(
        assistantId: string,
        callSid: string
    ): Promise<{ socket: WebSocket; url: string }> {
        const candidates = this.buildRealtimeUrlCandidates();
        const errors: Error[] = [];

        for (const base of candidates) {
            const url = this.buildRealtimeSocketUrl(base, assistantId);
            try {
<<<<<<< HEAD
                const socket = await this.connectRealtimeSocket(url, callSid, new Set());
=======
                const socket = await this.connectRealtimeSocket(url, callSid);
>>>>>>> c7e77de1
                if (base !== this.realtimeBaseUrl) {
                    console.warn(
                        `[${callSid}] [Vapi] realtime base '${this.realtimeBaseUrl}' failed, using fallback '${base}'.`
                    );
                }
                return { socket, url };
            } catch (error) {
                const err =
                    error instanceof Error
                        ? error
                        : new Error(`Unknown realtime connection error: ${String(error)}`);
                errors.push(err);
                console.error(
                    `[${callSid}] [Vapi] Failed to open realtime socket at ${url}: ${err.message}`
                );
            }
        }

        const aggregate = new Error(
            `Unable to establish Vapi realtime connection after ${candidates.length} attempts.`
        );
        (aggregate as any).causes = errors;
        throw aggregate;
    }

<<<<<<< HEAD
    private async connectRealtimeSocket(
        url: string,
        callSid: string,
        visited: Set<string>
    ): Promise<WebSocket> {
        if (visited.has(url)) {
            throw new Error(
              `[${callSid}] [Vapi] Realtime handshake loop detected when revisiting ${url}`
            );
        }
        visited.add(url);

=======
    private async connectRealtimeSocket(url: string, callSid: string): Promise<WebSocket> {
>>>>>>> c7e77de1
        return new Promise<WebSocket>((resolve, reject) => {
            const socket = new WebSocket(url, {
                headers: { Authorization: `Bearer ${this.apiKey}` },
            });

            let settled = false;

            const cleanup = () => {
                socket.removeListener("open", onOpen);
                socket.removeListener("error", onError);
                socket.removeListener("unexpected-response", onUnexpectedResponse);
            };

<<<<<<< HEAD
            const swallowHandshakeError = (err: Error) => {
                console.warn(
                    `[${callSid}] [Vapi] realtime socket error after unexpected response: ${err.message}`
                );
            };

            const safeShutdown = (action: () => void) => {
                socket.once("error", swallowHandshakeError);
                socket.once("close", () => {
                    socket.removeListener("error", swallowHandshakeError);
                });
                try {
                    action();
                } catch {}
            };

            const finalizeWithError = (message: string, body: string) => {
                if (settled) return;
                settled = true;
                cleanup();
                safeShutdown(() => socket.close());
                reject(new Error(message + (body ? ` – ${body}` : "")));
            };

=======
>>>>>>> c7e77de1
            const onOpen = () => {
                settled = true;
                cleanup();
                resolve(socket);
            };

            const onError = (err: Error) => {
                if (settled) return;
                settled = true;
                cleanup();
                reject(err);
            };

            const onUnexpectedResponse = (_req: any, res: any) => {
                if (settled) return;
                const statusCode = res?.statusCode;
                const statusMessage = res?.statusMessage;
                const chunks: Buffer[] = [];
<<<<<<< HEAD
                let finalized = false;

                const attemptFallback = (body: string) => {
                    const fallbackUrl = this.extractRealtimeUrlFromBody(body);
                    if (!fallbackUrl || visited.has(fallbackUrl)) {
                        return false;
                    }

                    console.warn(
                        `[${callSid}] [Vapi] Unexpected realtime handshake response ${statusCode ?? "unknown"}` +
                            (statusMessage ? ` ${statusMessage}` : "") +
                            ` while connecting to ${url}. Trying fallback websocket ${fallbackUrl}`
                    );

                    cleanup();
                    safeShutdown(() => socket.terminate());

                    this.connectRealtimeSocket(fallbackUrl, callSid, visited)
                        .then((nextSocket) => {
                            if (settled) {
                                nextSocket.close();
                                return;
                            }
                            settled = true;
                            resolve(nextSocket);
                        })
                        .catch((fallbackError) => {
                            if (settled) return;
                            settled = true;
                            reject(fallbackError);
                        });

                    return true;
                };

                const finalize = () => {
                    if (finalized || settled) return;
                    finalized = true;
                    const body = Buffer.concat(chunks).toString("utf8");

                    if (attemptFallback(body)) {
                        return;
                    }

                    const message =
                        `[${callSid}] Unexpected realtime handshake response ${statusCode ?? "unknown"}` +
                        (statusMessage ? ` ${statusMessage}` : "");

                    finalizeWithError(message, body);
=======
                const finalize = () => {
                    if (settled) return;
                    settled = true;
                    const body = Buffer.concat(chunks).toString("utf8");
                    const errorMessage =
                        `[${callSid}] Unexpected realtime handshake response ${statusCode ?? "unknown"}` +
                        (statusMessage ? ` ${statusMessage}` : "") +
                        (body ? ` – ${body}` : "");
                    const swallowHandshakeError = (err: Error) => {
                        console.warn(
                            `[${callSid}] [Vapi] realtime socket error after unexpected response: ${err.message}`
                        );
                    };
                    socket.once("error", swallowHandshakeError);
                    socket.once("close", () => {
                        socket.removeListener("error", swallowHandshakeError);
                    });
                    cleanup();
                    try {
                        socket.close();
                    } catch {}
                    reject(new Error(errorMessage));
>>>>>>> c7e77de1
                };

                res?.on("data", (chunk: Buffer) => chunks.push(chunk));
                res?.on("end", finalize);
                res?.on("close", finalize);
                res?.on("error", finalize);
            };

            socket.once("open", onOpen);
            socket.once("error", onError);
            socket.once("unexpected-response", onUnexpectedResponse);
        });
    }

<<<<<<< HEAD
    private extractRealtimeUrlFromBody(body: string): string | null {
        if (!body) return null;
        const trimmed = body.trim();
        if (!trimmed) return null;

        const visit = (value: unknown): string | null => {
            if (typeof value === "string") {
                return value.startsWith("wss://") ? value : null;
            }

            if (Array.isArray(value)) {
                for (const item of value) {
                    const found = visit(item);
                    if (found) return found;
                }
            } else if (value && typeof value === "object") {
                for (const key of Object.keys(value)) {
                    const found = visit((value as Record<string, unknown>)[key]);
                    if (found) return found;
                }
            }

            return null;
        };

        try {
            const parsed = JSON.parse(trimmed);
            const fromJson = visit(parsed);
            if (fromJson) return fromJson;
        } catch {}

        const regexMatch = trimmed.match(/wss:\/\/[^"\s]+/i);
        return regexMatch ? regexMatch[0] : null;
    }

=======
>>>>>>> c7e77de1
    private async handleRealtimeEvent(
      event: any,
      session: VapiRealtimeSession,
      callbacks: VapiRealtimeCallbacks
    ) {
        const type = event?.type;
        switch (type) {
            case "response.audio.delta": {
                const audio = event.audio ?? event.delta ?? event.data;
                if (audio) callbacks.onAudio(audio);
                break;
            }
            case "response.output_text.delta": {
                const text = event.text ?? event.delta;
                if (text) callbacks.onText?.(text);
                break;
            }
            case "response.message.delta": {
                const text = event.delta?.text ?? event.message?.content ?? event.message?.text;
                if (text) callbacks.onText?.(text);
                break;
            }
            case "response.completed": {
                callbacks.onToolStatus?.("response-completed");
                break;
            }
            case "response.tool_call":
            case "tool.call":
            case "session.tool_call": {
                const toolCall = this.normalizeToolCall(event);
                if (toolCall) await this.executeToolCall(toolCall, session, callbacks);
                break;
            }
            default: {
                if (event?.tool_calls && Array.isArray(event.tool_calls)) {
                    for (const raw of event.tool_calls) {
                        const toolCall = this.normalizeToolCall(raw);
                        if (toolCall) await this.executeToolCall(toolCall, session, callbacks);
                    }
                }
                break;
            }
        }
    }

    private normalizeToolCall(raw: any): NormalizedToolCall | null {
        if (!raw) return null;
        const container = raw.tool_call ?? raw.toolCall ?? raw.tool ?? raw;
        if (!container) return null;

        const id = container.id ?? container.tool_call_id ?? container.call_id ?? container.callId;
        const name =
          container.name ?? container.tool_name ?? container.function?.name ?? container.action;
        if (!id || !name) return null;

        let argsRaw =
          container.arguments ??
          container.input ??
          container.payload ??
          container.function?.arguments ??
          container.tool_arguments;

        if (typeof argsRaw === "string") {
            try {
                argsRaw = JSON.parse(argsRaw);
            } catch (error) {
                console.warn(`[VapiClient] Failed to parse tool arguments for ${name}:`, error);
                argsRaw = {};
            }
        }
        if (!argsRaw || typeof argsRaw !== "object") argsRaw = {};

        return { id, name, args: argsRaw as Record<string, unknown> };
    }

    private async executeToolCall(
      call: NormalizedToolCall,
      session: VapiRealtimeSession,
      callbacks: VapiRealtimeCallbacks
    ) {
        if (!this.company) {
            console.warn("[VapiClient] Company not configured; cannot execute tool call.");
            return;
        }

        if (!this.hasGoogleIntegration) {
            console.warn(`[VapiClient] Tool call '${call.name}' ignored because Google integration is disabled.`);
            session.sendToolResponse(call.id, { error: "Google integration not available" });
            return;
        }

        let toolResponse: Record<string, unknown> = {};

        try {
            if (call.name === "create_calendar_event") {
                const { summary, location, description, start, end, name, dateOfBirth } =
                  call.args as Record<string, string>;
                const event = {
                    summary,
                    location,
                    description: `Appointment for ${name} (DOB: ${dateOfBirth}). ${description ?? ""}`,
                    start: { dateTime: start, timeZone: "Europe/Amsterdam" },
                    end: { dateTime: end, timeZone: "Europe/Amsterdam" },
                    transparency: "opaque",
                    status: "confirmed",
                };
                await this.googleService.scheduleEvent(this.company.id, event);
                toolResponse = { success: true, event_summary: summary };
                callbacks.onToolStatus?.("calendar-event-created");
            } else if (call.name === "check_calendar_availability") {
                const { date } = call.args as Record<string, string>;
                const dayOfWeek = new Date(date).getDay();
                const hoursForDay = this.companyContext?.hours.find(
                  (h) => h.dayOfWeek === (dayOfWeek === 0 ? 7 : dayOfWeek)
                );

                let openHour = 9;
                let closeHour = 17;
                if (hoursForDay?.isOpen && hoursForDay.openTime && hoursForDay.closeTime) {
                    const [oH] = hoursForDay.openTime.split(":").map(Number);
                    const [cH] = hoursForDay.closeTime.split(":").map(Number);
                    openHour = oH;
                    closeHour = cH;
                }

                const availableSlots = await this.googleService.getAvailableSlots(
                  this.company.id,
                  date,
                  openHour,
                  closeHour
                );
                const summary = summarizeSlots(availableSlots, openHour, closeHour);
                toolResponse = { availableSlots, summary };
                callbacks.onToolStatus?.("calendar-availability-checked");
            } else if (call.name === "cancel_calendar_event") {
                const { name, dateOfBirth, eventId, reason } = call.args as Record<string, string>;
                const success = await this.googleService.cancelEvent(
                  this.company.id,
                  eventId,
                  name,
                  dateOfBirth
                );
                toolResponse = { success, reason };
                callbacks.onToolStatus?.("calendar-event-cancelled");
            } else {
                console.warn(`[VapiClient] Received unsupported tool call: ${call.name}`);
                toolResponse = { error: `Unsupported tool: ${call.name}` };
            }
        } catch (error) {
            console.error(`[VapiClient] Error executing tool '${call.name}':`, error);
            toolResponse = { error: (error as Error).message };
        }

        session.sendToolResponse(call.id, toolResponse);
    }

    /** ===== Assistant lifecycle ===== */
    public async createAssistantWithConfig(config?: VapiAssistantConfig): Promise<string> {
        const effectiveConfig = config ?? this.currentConfig;
        if (!effectiveConfig) {
            throw new Error("Company configuration must be set before creating a Vapi assistant");
        }

        const payload = this.buildAssistantPayload(effectiveConfig);
        const assistantId = await this.createAssistant(payload);
        this.assistantCache.set(effectiveConfig.company.id.toString(), assistantId);
        return assistantId;
    }

    public async updateAssistantWithConfig(
        assistantId: string,
        config?: VapiAssistantConfig
    ): Promise<void> {
        const effectiveConfig = config ?? this.currentConfig;
        if (!effectiveConfig) {
            throw new Error("Company configuration must be set before updating a Vapi assistant");
        }

        const payload = this.buildAssistantPayload(effectiveConfig);
        await this.updateAssistant(assistantId, payload);
        this.assistantCache.set(effectiveConfig.company.id.toString(), assistantId);
    }

    public async syncAssistant(config?: VapiAssistantConfig): Promise<string> {
        const effectiveConfig = config ?? this.currentConfig;
        if (!effectiveConfig) {
            throw new Error("Company configuration must be set before syncing a Vapi assistant");
        }

        const assistantName = this.getAssistantName(effectiveConfig);
        const cacheKey = effectiveConfig.company.id.toString();
        const payload = this.buildAssistantPayload(effectiveConfig);

        try {
            const cachedId = this.assistantCache.get(cacheKey);
            if (cachedId) {
                try {
                    await this.updateAssistant(cachedId, payload);
                    return cachedId;
                } catch (error) {
                    console.warn(
                      `[VapiClient] Cached assistant ${cachedId} for company ${assistantName} could not be updated; recreating.`,
                      error
                    );
                    this.assistantCache.delete(cacheKey);
                }
            }

            const existingId = await this.findAssistantIdByName(assistantName);
            if (existingId) {
                this.assistantCache.set(cacheKey, existingId);
                try {
                    await this.updateAssistant(existingId, payload);
                    return existingId;
                } catch (error) {
                    console.warn(
                      `[VapiClient] Existing assistant ${existingId} for company ${assistantName} could not be updated; creating new.`,
                      error
                    );
                }
            }

            const createdId = await this.createAssistant(payload);
            this.assistantCache.set(cacheKey, createdId);
            return createdId;
        } catch (error: unknown) {
            this.logAxiosError(
              `[VapiClient] Failed to sync assistant for company ${assistantName}`,
              error,
              payload
            );
            throw error;
        }
    }

    private buildAssistantPayload(config: VapiAssistantConfig) {
        const instructions = this.buildSystemPrompt(config);
        const companyContext = this.buildCompanySnapshot(config);
        const tools = this.getTools(config.hasGoogleIntegration);
        const modelMessages = this.buildModelMessages(instructions, companyContext, config);
        const modelTools = this.buildModelApiTools(config);

        const firstMessage = config.voiceSettings?.welcomePhrase?.trim();

        const voiceId = config.voiceSettings?.voiceId?.trim();
        const voice: { provider: string; voiceId?: string } = {
            provider: "11labs",
        };
        if (voiceId) {
            voice.voiceId = voiceId;
        }

        const payload: Record<string, unknown> = {
            name: this.getAssistantName(config),
<<<<<<< HEAD
            instructions,
            transcriber: { provider: "assembly-ai" },
=======
            transcriber: {
                provider: "deepgram",
                language: "nl"
            },
>>>>>>> c7e77de1
            model: {
                provider: this.modelProvider,
                model: this.modelName,
                maxTokens: 10000,
                messages: modelMessages,
            },
            voice,
            firstMessageInterruptionsEnabled: false,
            firstMessageMode: "assistant-speaks-first",
            voicemailMessage: "sorry er is helaas niemand anders beschikbaar op het moment",
            endCallMessage: "Fijne dag!",
<<<<<<< HEAD
            metadata: this.buildAssistantMetadata(config, companyContext, tools),
=======
>>>>>>> c7e77de1
        };

        if (modelTools.length > 0) {
            (payload.model as Record<string, unknown>).tools = modelTools;
        }

        if (firstMessage) {
            payload.firstMessage = firstMessage;
        }

        return payload;
    }

    private getAssistantName(config: VapiAssistantConfig): string {
        const trimmed = config.company.name?.trim();
        return trimmed || config.company.id.toString();
    }

    private buildAssistantMetadata(
      config: VapiAssistantConfig,
      companyContext: CompanySnapshot,
      tools?: ReturnType<VapiClient["getTools"]>
    ) {
        const metadata: Record<string, unknown> = {
            companyId: companyContext.companyId,
            companyName: companyContext.companyName,
            googleCalendarEnabled: config.hasGoogleIntegration,
            companyContext: {
                ...companyContext,
                googleCalendarEnabled: config.hasGoogleIntegration,
            },
            replyStyle: {
                name: config.replyStyle.name,
                description: config.replyStyle.description,
            },
        };

        if (tools && tools.length > 0) {
            metadata.tools = tools;
        }

        if (config.voiceSettings) {
            const voiceMetadata: Record<string, unknown> = {};
            const trimmedVoiceId = config.voiceSettings.voiceId?.trim();
            const welcomePhrase = config.voiceSettings.welcomePhrase?.trim();

            if (trimmedVoiceId) {
                voiceMetadata.voiceId = trimmedVoiceId;
            }

            if (config.voiceSettings.talkingSpeed !== null &&
                config.voiceSettings.talkingSpeed !== undefined) {
                voiceMetadata.talkingSpeed = config.voiceSettings.talkingSpeed;
            }

            if (welcomePhrase) {
                voiceMetadata.welcomePhrase = welcomePhrase;
            }

            if (Object.keys(voiceMetadata).length > 0) {
                metadata.voiceSettings = voiceMetadata;
            }
        }

        return metadata;
    }

    private async findAssistantIdByName(name: string): Promise<string | null> {
        try {
            const response = await this.http.get(this.buildApiPath("/assistant"), {
                params: { name },
            });
            const assistants = this.extractAssistants(response.data);
            const assistant = assistants.find(
              (item: any) => item?.name === name || item?.assistant?.name === name
            );
            if (!assistant) return null;
            const container = assistant.assistant ?? assistant;
            return container.id ?? container._id ?? null;
        } catch (error) {
            this.logAxiosError(`[VapiClient] Failed to find assistant '${name}'`, error, undefined, "warn");
            return null;
        }
    }

    private async createAssistant(payload: Record<string, unknown>): Promise<string> {
        try {
            const response = await this.http.post(this.buildApiPath("/assistant"), payload);
            const data = response.data;
            const assistant = data?.assistant ?? data?.data ?? data;
            const id = assistant?.id ?? assistant?._id;
            if (!id) {
                throw new Error("Vapi create assistant response did not include an id");
            }
            return id;
        } catch (error) {
            this.logAxiosError("[VapiClient] Failed to create assistant", error, payload);
            throw error;
        }
    }

    private async updateAssistant(id: string, payload: Record<string, unknown>): Promise<void> {
        try {
            await this.http.patch(this.buildApiPath(`/assistant/${id}`), payload);
        } catch (error) {
            this.logAxiosError(`[VapiClient] Failed to update assistant ${id}`, error, payload);
            throw error;
        }
    }

    private extractAssistants(data: any): any[] {
        if (!data) return [];
        if (Array.isArray(data)) return data;
        if (Array.isArray(data.data)) return data.data;
        if (Array.isArray(data.assistants)) return data.assistants;
        if (Array.isArray(data.items)) return data.items;
        return [];
    }

    private logAxiosError(
      context: string,
      error: unknown,
      payload?: unknown,
      level: "error" | "warn" = "error"
    ) {
        if (axios.isAxiosError(error)) {
            const { method, url, data } = error.config ?? {};
            const response = error.response;
            const status = response?.status;
            const statusText = response?.statusText;
            const responseData = response?.data;
            const requestId =
                response?.headers?.["x-request-id"] ||
                response?.headers?.["x-requestid"] ||
                response?.headers?.["x-amzn-trace-id"];

            const logger = level === "warn" ? console.warn : console.error;
            const normalizePayload = (value: unknown) => {
                if (typeof value !== "string") return value;
                try {
                    return JSON.parse(value);
                } catch {
                    return value;
                }
            };

            logger(context, {
                status,
                statusText,
                requestId,
                method,
                url,
                requestData: normalizePayload(data ?? payload),
                responseData: normalizePayload(responseData),
            });
        } else {
            const logger = level === "warn" ? console.warn : console.error;
            logger(context, error);
        }
    }
}

export type { VapiRealtimeSession };<|MERGE_RESOLUTION|>--- conflicted
+++ resolved
@@ -481,11 +481,7 @@
         if (Object.keys(scheduling).length > 0) {
             contextPayload.scheduling = scheduling;
         }
-<<<<<<< HEAD
-
-=======
-        
->>>>>>> c7e77de1
+
         const messageContent = [
             instructions.trim(),
             "",
@@ -659,11 +655,7 @@
         for (const base of candidates) {
             const url = this.buildRealtimeSocketUrl(base, assistantId);
             try {
-<<<<<<< HEAD
                 const socket = await this.connectRealtimeSocket(url, callSid, new Set());
-=======
-                const socket = await this.connectRealtimeSocket(url, callSid);
->>>>>>> c7e77de1
                 if (base !== this.realtimeBaseUrl) {
                     console.warn(
                         `[${callSid}] [Vapi] realtime base '${this.realtimeBaseUrl}' failed, using fallback '${base}'.`
@@ -689,7 +681,6 @@
         throw aggregate;
     }
 
-<<<<<<< HEAD
     private async connectRealtimeSocket(
         url: string,
         callSid: string,
@@ -702,9 +693,6 @@
         }
         visited.add(url);
 
-=======
-    private async connectRealtimeSocket(url: string, callSid: string): Promise<WebSocket> {
->>>>>>> c7e77de1
         return new Promise<WebSocket>((resolve, reject) => {
             const socket = new WebSocket(url, {
                 headers: { Authorization: `Bearer ${this.apiKey}` },
@@ -718,7 +706,6 @@
                 socket.removeListener("unexpected-response", onUnexpectedResponse);
             };
 
-<<<<<<< HEAD
             const swallowHandshakeError = (err: Error) => {
                 console.warn(
                     `[${callSid}] [Vapi] realtime socket error after unexpected response: ${err.message}`
@@ -743,8 +730,6 @@
                 reject(new Error(message + (body ? ` – ${body}` : "")));
             };
 
-=======
->>>>>>> c7e77de1
             const onOpen = () => {
                 settled = true;
                 cleanup();
@@ -763,7 +748,6 @@
                 const statusCode = res?.statusCode;
                 const statusMessage = res?.statusMessage;
                 const chunks: Buffer[] = [];
-<<<<<<< HEAD
                 let finalized = false;
 
                 const attemptFallback = (body: string) => {
@@ -813,30 +797,6 @@
                         (statusMessage ? ` ${statusMessage}` : "");
 
                     finalizeWithError(message, body);
-=======
-                const finalize = () => {
-                    if (settled) return;
-                    settled = true;
-                    const body = Buffer.concat(chunks).toString("utf8");
-                    const errorMessage =
-                        `[${callSid}] Unexpected realtime handshake response ${statusCode ?? "unknown"}` +
-                        (statusMessage ? ` ${statusMessage}` : "") +
-                        (body ? ` – ${body}` : "");
-                    const swallowHandshakeError = (err: Error) => {
-                        console.warn(
-                            `[${callSid}] [Vapi] realtime socket error after unexpected response: ${err.message}`
-                        );
-                    };
-                    socket.once("error", swallowHandshakeError);
-                    socket.once("close", () => {
-                        socket.removeListener("error", swallowHandshakeError);
-                    });
-                    cleanup();
-                    try {
-                        socket.close();
-                    } catch {}
-                    reject(new Error(errorMessage));
->>>>>>> c7e77de1
                 };
 
                 res?.on("data", (chunk: Buffer) => chunks.push(chunk));
@@ -851,7 +811,6 @@
         });
     }
 
-<<<<<<< HEAD
     private extractRealtimeUrlFromBody(body: string): string | null {
         if (!body) return null;
         const trimmed = body.trim();
@@ -887,8 +846,6 @@
         return regexMatch ? regexMatch[0] : null;
     }
 
-=======
->>>>>>> c7e77de1
     private async handleRealtimeEvent(
       event: any,
       session: VapiRealtimeSession,
@@ -1143,15 +1100,10 @@
 
         const payload: Record<string, unknown> = {
             name: this.getAssistantName(config),
-<<<<<<< HEAD
-            instructions,
-            transcriber: { provider: "assembly-ai" },
-=======
             transcriber: {
                 provider: "deepgram",
                 language: "nl"
             },
->>>>>>> c7e77de1
             model: {
                 provider: this.modelProvider,
                 model: this.modelName,
@@ -1163,10 +1115,6 @@
             firstMessageMode: "assistant-speaks-first",
             voicemailMessage: "sorry er is helaas niemand anders beschikbaar op het moment",
             endCallMessage: "Fijne dag!",
-<<<<<<< HEAD
-            metadata: this.buildAssistantMetadata(config, companyContext, tools),
-=======
->>>>>>> c7e77de1
         };
 
         if (modelTools.length > 0) {
