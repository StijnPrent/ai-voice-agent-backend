--- conflicted
+++ resolved
@@ -1645,7 +1645,6 @@
         startedAt: recorded.pending.startedAt,
         pendingForMs,
       });
-<<<<<<< HEAD
 
       try {
         await recorded.pending.promise;
@@ -1661,23 +1660,6 @@
         );
       }
 
-=======
-
-      try {
-        await recorded.pending.promise;
-        const resolved = this.toolResponseLog.get(toolCall.id);
-        const payload = this.getRecordedPayload(resolved);
-        this.logToolFlow('Realtime pending execution resolved', toolFlowContext, payload);
-      } catch (error) {
-        this.logToolFlow(
-          'Realtime pending execution rejected',
-          toolFlowContext,
-          error instanceof Error ? { message: error.message, stack: error.stack } : { error },
-          'error',
-        );
-      }
-
->>>>>>> 5ee62b09
       return;
     }
 
