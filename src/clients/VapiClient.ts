--- conflicted
+++ resolved
@@ -19,12 +19,9 @@
 import { VapiSessionRegistry, VapiSessionRecord } from '../business/services/VapiSessionRegistry';
 import { getWorkerId } from '../config/workerIdentity';
 import type { CalendarProvider } from '../business/services/IntegrationService';
-<<<<<<< HEAD
 import { ShopifyService } from '../business/services/ShopifyService';
 import { WooCommerceService } from '../business/services/WooCommerceService';
-=======
 import { ProductKnowledgeService } from '../business/services/ProductKnowledgeService';
->>>>>>> 829f4814
 
 type CompanyContext = {
   details: CompanyDetailsModel | null;
@@ -109,12 +106,8 @@
   replyStyle: ReplyStyleModel;
   companyContext: CompanyContext;
   schedulingContext: SchedulingContext;
-<<<<<<< HEAD
-  voiceSettings?: VoiceSettingModel | null;
-=======
   productCatalog: ProductSnapshot[];
   voiceSettings: VoiceSettingModel;
->>>>>>> 829f4814
 };
 
 export type VapiRealtimeCallbacks = {
@@ -180,12 +173,9 @@
   scheduleGoogleCalendarEvent: 'schedule_google_calendar_event',
   checkGoogleCalendarAvailability: 'check_google_calendar_availability',
   cancelGoogleCalendarEvent: 'cancel_google_calendar_event',
-<<<<<<< HEAD
   getProductDetailsByName: 'get_product_details_by_name',
   getOrderStatus: 'get_order_status',
-=======
   fetchProductInfo: 'fetch_product_info',
->>>>>>> 829f4814
 } as const;
 
 const LEGACY_TOOL_ALIASES = new Map<string, (typeof TOOL_NAMES)[keyof typeof TOOL_NAMES]>([
@@ -199,12 +189,9 @@
   TOOL_NAMES.scheduleGoogleCalendarEvent,
   TOOL_NAMES.checkGoogleCalendarAvailability,
   TOOL_NAMES.cancelGoogleCalendarEvent,
-<<<<<<< HEAD
   TOOL_NAMES.getProductDetailsByName,
   TOOL_NAMES.getOrderStatus,
-=======
   TOOL_NAMES.fetchProductInfo,
->>>>>>> 829f4814
 ]);
 
 class VapiRealtimeSession {
@@ -288,8 +275,8 @@
 
   constructor(
     @inject(GoogleService) private readonly googleService: GoogleService,
-<<<<<<< HEAD
     @inject(delay(() => CompanyService)) private readonly companyService: CompanyService = {} as any,
+    @inject(ProductKnowledgeService) private readonly productKnowledgeService: ProductKnowledgeService,
     @inject(VapiSessionRegistry)
     private readonly sessionRegistry: VapiSessionRegistry = {
       registerSession: async () => {},
@@ -298,12 +285,6 @@
     } as any,
     @inject(ShopifyService) private readonly shopifyService: ShopifyService = {} as any,
     @inject(WooCommerceService) private readonly wooService: WooCommerceService = {} as any,
-=======
-    @inject(PhorestService) private readonly phorestService: PhorestService,
-    @inject(ProductKnowledgeService) private readonly productKnowledgeService: ProductKnowledgeService,
-    @inject(delay(() => CompanyService)) private readonly companyService: CompanyService,
-    @inject(VapiSessionRegistry) private readonly sessionRegistry: VapiSessionRegistry,
->>>>>>> 829f4814
   ) {
     this.apiKey = process.env.VAPI_API_KEY || '';
     if (!this.apiKey) {
@@ -363,15 +344,10 @@
     calendarProvider: CalendarProvider | null,
     replyStyle: ReplyStyleModel,
     context: CompanyContext,
-<<<<<<< HEAD
-    schedulingContext: SchedulingContext = { appointmentTypes: [], staffMembers: [] },
-    voiceSettings: VoiceSettingModel | null = null,
-    commerceStores: Array<'shopify' | 'woocommerce'> = [],
-=======
     schedulingContext: SchedulingContext,
     productCatalog: ProductSnapshot[],
     voiceSettings: VoiceSettingModel,
->>>>>>> 829f4814
+    commerceStores: Array<'shopify' | 'woocommerce'> = [],
   ) {
     const config: VapiAssistantConfig = {
       company,
@@ -681,14 +657,11 @@
       'Gebruik geen standaardzinnetjes zoals "Wacht even" wanneer je een tool gebruikt; blijf natuurlijk of ga direct verder zonder extra melding.',
     ];
 
-<<<<<<< HEAD
     const hasCommerce = (effectiveConfig.commerceStores?.length ?? 0) > 0;
-=======
     const productInstruction = this.buildProductInstruction(effectiveConfig.productCatalog);
     if (productInstruction) {
       instructions.push(productInstruction);
     }
->>>>>>> 829f4814
 
     if (effectiveConfig.hasGoogleIntegration) {
       instructions.push(
@@ -2319,7 +2292,6 @@
           calendarIdsQueried: calendarIdsToQuery,
         });
       },
-<<<<<<< HEAD
       [TOOL_NAMES.getProductDetailsByName]: async () => {
         console.log(`[VapiClient] 🛒 === GET PRODUCT DETAILS BY NAME ===`);
         const storeId = this.normalizeStoreId(args['storeId']);
@@ -2381,7 +2353,6 @@
           console.error(`[VapiClient] 🧾 order status lookup failed`, { storeId, orderId, error });
           throw error;
         }
-=======
       [TOOL_NAMES.fetchProductInfo]: async () => {
         const productIdRaw = this.normalizeStringArg(args['productId']);
         if (!productIdRaw) {
@@ -2411,7 +2382,6 @@
         };
 
         return sendSuccess(payload);
->>>>>>> 829f4814
       },
     };
 
