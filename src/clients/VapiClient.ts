// src/clients/VapiClient.ts
import axios, { AxiosInstance } from "axios";
import WebSocket from "ws";
import { inject, injectable } from "tsyringe";
import { CompanyModel } from "../business/models/CompanyModel";
import { ReplyStyleModel } from "../business/models/ReplyStyleModel";
import { CompanyInfoModel } from "../business/models/CompanyInfoModel";
import { CompanyDetailsModel } from "../business/models/CompanyDetailsModel";
import { CompanyHourModel } from "../business/models/CompanyHourModel";
import { CompanyContactModel } from "../business/models/CompanyContactModel";
import { AppointmentTypeModel } from "../business/models/AppointmentTypeModel";
import { StaffMemberModel } from "../business/models/StaffMemberModel";
import { VoiceSettingModel } from "../business/models/VoiceSettingsModel";
import { GoogleService } from "../business/services/GoogleService";
import { summarizeSlots } from "../utils/tts/SummerizeSlots";

type CompanyContext = {
    details: CompanyDetailsModel | null;
    contact: CompanyContactModel | null;
    hours: CompanyHourModel[];
    info: CompanyInfoModel[];
};

type SchedulingContext = {
    appointmentTypes: AppointmentTypeModel[];
    staffMembers: StaffMemberModel[];
};

export type VapiAssistantConfig = {
    company: CompanyModel;
    hasGoogleIntegration: boolean;
    replyStyle: ReplyStyleModel;
    companyContext: CompanyContext;
    schedulingContext: SchedulingContext;
    voiceSettings: VoiceSettingModel;
};

export type VapiRealtimeCallbacks = {
    onAudio: (audioBase64: string) => void;
    onText?: (text: string) => void;
    onToolStatus?: (message: string) => void;
    onSessionError?: (error: Error) => void;
    onSessionClosed?: () => void;
};

export type NormalizedToolCall = {
    id: string;
    name: string;
    args: Record<string, unknown>;
};

class VapiRealtimeSession {
    private closed = false;
    constructor(private readonly socket: WebSocket) {}

    public sendAudioChunk(audioBase64: string) {
        if (this.closed) return;
        this.socket.send(
          JSON.stringify({
              type: "input_audio_buffer.append",
              audio: audioBase64,
          })
        );
    }

    public commitUserAudio() {
        if (this.closed) return;
        this.socket.send(JSON.stringify({ type: "input_audio_buffer.commit" }));
        this.socket.send(JSON.stringify({ type: "response.create", response: {} }));
    }

    public sendToolResponse(toolCallId: string, payload: unknown) {
        if (this.closed) return;
        this.socket.send(
          JSON.stringify({
              type: "tool.response.create",
              tool_response: {
                  tool_call_id: toolCallId,
                  output:
                    typeof payload === "string"
                      ? payload
                      : JSON.stringify(payload ?? {}),
              },
          })
        );
    }

    public close(code?: number, reason?: string) {
        if (this.closed) return;
        this.closed = true;
        try {
            this.socket.close(code, reason);
        } catch (error) {
            console.error("[VapiRealtimeSession] Failed to close socket", error);
        }
    }
}

@injectable()
export class VapiClient {
    private readonly apiKey: string;
    private readonly realtimeBaseUrl: string;
    private readonly http: AxiosInstance;
    private readonly apiPathPrefix: string;
    private readonly modelProvider: string;
    private readonly modelName: string;
    private readonly assistantCache = new Map<string, string>();
    private readonly toolBaseUrl: string;

    private company: CompanyModel | null = null;
    private hasGoogleIntegration = false;
    private replyStyle: ReplyStyleModel | null = null;
    private companyContext: CompanyContext | null = null;
    private schedulingContext: SchedulingContext | null = null;
    private voiceSettings: VoiceSettingModel | null = null;
    private currentConfig: VapiAssistantConfig | null = null;

    constructor(@inject(GoogleService) private readonly googleService: GoogleService) {
        this.apiKey = process.env.VAPI_API_KEY || "";
        if (!this.apiKey) {
            console.warn("[VapiClient] VAPI_API_KEY is not set. Requests to Vapi will fail.");
        }

        this.realtimeBaseUrl = process.env.VAPI_REALTIME_URL || "wss://api.vapi.ai/call";
        const apiBaseUrl = process.env.VAPI_API_BASE_URL || "https://api.vapi.ai";
        this.apiPathPrefix = this.normalizePathPrefix(process.env.VAPI_API_PATH_PREFIX ?? "");
        this.modelProvider = process.env.VAPI_MODEL_PROVIDER || "openai";
        this.modelName = process.env.VAPI_MODEL_NAME || "gpt-4o-mini";

        this.toolBaseUrl = (process.env.VAPI_TOOL_BASE_URL || process.env.SERVER_URL || "").replace(/\/$/, "");

        this.http = axios.create({
            baseURL: apiBaseUrl,
            headers: {
                Authorization: `Bearer ${this.apiKey}`,
                "Content-Type": "application/json",
            },
            timeout: 15000,
        });
    }

    private normalizePathPrefix(prefix: string): string {
        if (!prefix) return "";
        const trimmed = prefix.trim();
        if (!trimmed) return "";
        return trimmed.replace(/^\/+|\/+$|\s+/g, "");
    }

    private buildApiPath(path: string): string {
        if (!path.startsWith("/")) {
            throw new Error(`[VapiClient] API paths must start with '/'. Received: ${path}`);
        }
        const normalizedPath = path.replace(/^\/+/, "");
        const segments = [this.apiPathPrefix, normalizedPath].filter((s) => s.length > 0);
        return `/${segments.join("/")}`;
    }

    public setCompanyInfo(
      company: CompanyModel,
      hasGoogleIntegration: boolean,
      replyStyle: ReplyStyleModel,
      context: CompanyContext,
      schedulingContext: SchedulingContext,
      voiceSettings: VoiceSettingModel
    ) {
        this.company = company;
        this.hasGoogleIntegration = hasGoogleIntegration;
        this.replyStyle = replyStyle;
        this.companyContext = context;
        this.schedulingContext = schedulingContext;
        this.voiceSettings = voiceSettings;
        this.currentConfig = {
            company,
            hasGoogleIntegration,
            replyStyle,
            companyContext: context,
            schedulingContext,
            voiceSettings,
        };

        if (company.assistantId) {
            this.assistantCache.set(company.id.toString(), company.assistantId);
        }
    }

    public buildSystemPrompt(config?: VapiAssistantConfig): string {
        const effectiveConfig = config ?? this.currentConfig;
        if (!effectiveConfig) {
            throw new Error(
              "Company info, reply style, context, and scheduling context must be set before generating a system prompt."
            );
        }

        const today = new Date().toLocaleDateString("nl-NL", {
            weekday: "long",
            year: "numeric",
            month: "long",
            day: "numeric",
        });

        const context = this.buildCompanySnapshot(effectiveConfig);
        const contextJson = JSON.stringify(context);

        const instructions: string[] = [
            `Je bent een behulpzame Nederlandse spraakassistent voor het bedrijf '${effectiveConfig.company.name}'. ${effectiveConfig.replyStyle.description}`,
            "Praat natuurlijk en menselijk en help de beller snel verder.",
            `Vandaag is het ${today}. Vermijd numerieke datum- en tijdnotatie (zoals 'dd-mm-jj' of '10:00'); gebruik natuurlijke taal, bijvoorbeeld 'tien uur' of '14 augustus 2025'.`,
            "Gebruik altijd de onderstaande bedrijfscontext. Als je informatie niet zeker weet of ontbreekt, communiceer dit dan duidelijk en bied alternatieve hulp aan.",
        ];

        if (effectiveConfig.voiceSettings?.welcomePhrase) {
            instructions.push(
              `Start elk gesprek vriendelijk met de welkomstboodschap: "${effectiveConfig.voiceSettings.welcomePhrase}".`
            );
        }

        if (effectiveConfig.hasGoogleIntegration) {
            instructions.push(
              "Je hebt toegang tot de Google Agenda van het bedrijf. Gebruik altijd eerst de tool 'check_calendar_availability' voordat je een tijdstip voorstelt en vraag om naam en geboortedatum voordat je 'create_calendar_event' of 'cancel_calendar_event' gebruikt. Vraag altijd expliciet of de afspraak definitief ingepland mag worden."
            );
        } else {
            instructions.push(
              "Je hebt geen toegang tot een agenda. Wanneer iemand een afspraak wil plannen, bied dan aan om een bericht door te geven of om de beller met een medewerker te verbinden."
            );
        }

        instructions.push("Bedrijfscontext (JSON):", contextJson);
        return instructions.join("\n\n");
    }

    private buildCompanySnapshot(config: VapiAssistantConfig) {
        const limitString = (value: string | null | undefined, max = 240) => {
            if (!value) return undefined;
            const trimmed = value.trim();
            if (!trimmed) return undefined;
            if (trimmed.length <= max) return trimmed;
            return `${trimmed.slice(0, max - 1)}…`;
        };

        const dayNames = [
            "Zondag", "Maandag", "Dinsdag", "Woensdag", "Donderdag", "Vrijdag", "Zaterdag",
        ];
        const getDayName = (index: number) => dayNames[((index % 7) + 7) % 7] ?? `Dag ${index}`;

        const hours = (config.companyContext.hours ?? [])
          .slice(0, 7)
          .map((hour) => ({
              day: getDayName(hour.dayOfWeek),
              isOpen: Boolean(hour.isOpen && hour.openTime && hour.closeTime),
              ranges:
                hour.isOpen && hour.openTime && hour.closeTime
                  ? [`${hour.openTime} - ${hour.closeTime}`]
                  : [],
          }));

        const info = (config.companyContext.info ?? [])
          .filter((entry) => entry.value)
          .slice(0, 10)
          .map((entry) => limitString(entry.value, 320))
          .filter((value): value is string => Boolean(value));

        const appointmentTypes = (config.schedulingContext.appointmentTypes ?? [])
          .slice(0, 8)
          .map((appointment) => ({
              name: appointment.name,
              durationMinutes: appointment.duration ?? undefined,
          }));

        const staffMembers = (config.schedulingContext.staffMembers ?? [])
          .slice(0, 5)
          .map((staff) => {
              const grouped = new Map<number, string[]>();
              (staff.availability ?? [])
                .filter((slot) => slot.isActive && slot.startTime && slot.endTime)
                .forEach((slot) => {
                    const ranges = grouped.get(slot.dayOfWeek) ?? [];
                    if (ranges.length < 3) {
                        ranges.push(`${slot.startTime} - ${slot.endTime}`);
                        grouped.set(slot.dayOfWeek, ranges);
                    }
                });

              const availability = Array.from(grouped.entries())
                .sort((a, b) => a[0] - b[0])
                .map(([dayOfWeek, ranges]) => ({
                    day: getDayName(dayOfWeek),
                    ranges,
                }));

              return {
                  name: staff.name,
                  role: staff.role ?? undefined,
                  availability,
              };
          });

        return {
            companyId: config.company.id.toString(),
            companyName: config.company.name,
            industry: limitString(config.companyContext.details?.industry),
            description: limitString(config.companyContext.details?.description, 400),
            contact: {
                email: limitString(config.companyContext.contact?.contact_email),
                phone: limitString(config.companyContext.contact?.phone),
                website: limitString(config.companyContext.contact?.website),
                address: limitString(config.companyContext.contact?.address, 320),
            },
            hours,
            info,
            appointmentTypes,
            staffMembers,
        };
    }

    /** ===== Tools (clean JSON Schema via `parameters`) ===== */
    public getTools(hasGoogleIntegration?: boolean) {
        const enabled = hasGoogleIntegration ?? this.hasGoogleIntegration;
        if (!enabled) return [];

        const createCalendarParameters = {
            type: "object",
            properties: {
                summary:       { type: "string", description: "Titel van de afspraak" },
                location:      { type: "string", description: "Locatie van de afspraak" },
                description:   { type: "string", description: "Aanvullende details" },
                start:         { type: "string", description: "Start in ISO 8601 (bijv. 2025-07-21T10:00:00+02:00)" },
                end:           { type: "string", description: "Einde in ISO 8601" },
                name:          { type: "string", description: "Volledige naam van de klant" },
                attendeeEmail: { type: "string", description: "E-mailadres van de klant" },
                dateOfBirth:   { type: "string", description: "Geboortedatum DD-MM-YYYY" }
            },
            required: ["summary", "start", "end", "name", "dateOfBirth"]
        };

        const checkAvailabilityParameters = {
            type: "object",
            properties: {
                date: { type: "string", description: "Datum (YYYY-MM-DD) om te controleren" }
            },
            required: ["date"]
        };

        const cancelCalendarParameters = {
            type: "object",
            properties: {
                eventId:     { type: "string", description: "ID van het te annuleren event" },
                name:        { type: "string", description: "Naam van de klant (verificatie)" },
                dateOfBirth: { type: "string", description: "Geboortedatum DD-MM-YYYY (verificatie)" },
                reason:      { type: "string", description: "Reden van annulering" }
            },
            required: ["eventId", "name", "dateOfBirth"]
        };

        return [
            {
                type: "function",
                name: "create_calendar_event",
                description:
                  "Maak een nieuw event in Google Agenda. Vraag eerst datum/tijd; daarna naam en geboortedatum ter verificatie.",
                parameters: createCalendarParameters
            },
            {
                type: "function",
                name: "check_calendar_availability",
                description:
                  "Controleer beschikbare tijdsloten in Google Agenda voor een opgegeven datum.",
                parameters: checkAvailabilityParameters
            },
            {
                type: "function",
                name: "cancel_calendar_event",
                description:
                  "Annuleer een bestaand event in Google Agenda na verificatie met naam + geboortedatum.",
                parameters: cancelCalendarParameters
            }
        ];
    }

    private buildModelMessages(
      instructions: string,
      companyContext: ReturnType<typeof this.buildCompanySnapshot>,
      config: VapiAssistantConfig
    ) {
        const contextPayload = {
            company: {
                id: companyContext.companyId,
                name: companyContext.companyName,
                industry: companyContext.industry,
                description: companyContext.description,
                contact: companyContext.contact,
                hours: companyContext.hours,
                info: companyContext.info,
            },
            scheduling: {
                appointmentTypes: companyContext.appointmentTypes,
                staffMembers: companyContext.staffMembers,
            },
            replyStyle: {
                name: config.replyStyle.name,
                description: config.replyStyle.description,
            },
            googleCalendarEnabled: config.hasGoogleIntegration,
        };

        const messageContent = [
            instructions.trim(),
            "",
            "Bedrijfscontext (JSON):",
            JSON.stringify(contextPayload, null, 2),
        ]
          .filter((part) => part.length > 0)
          .join("\n");

        return [
            {
                role: "system",
                content: messageContent,
            },
        ];
    }

    private buildModelApiTools(config: VapiAssistantConfig) {
        if (!config.hasGoogleIntegration) return [];
        if (!this.toolBaseUrl) {
            console.warn(
              "[VapiClient] Tool base URL is not configured; skipping API request tools for Google Calendar."
            );
            return [];
        }

        const join = (path: string) =>
            `${this.toolBaseUrl}${path.startsWith("/") ? path : `/${path}`}`;

        return [
            {
                type: "apiRequest",
                name: "check_calendar_availability",
                description:
                  "Controleer beschikbare tijden in Google Agenda door een datum en openingstijden te versturen.",
                method: "POST",
                url: join("/google/availability"),
            },
            {
                type: "apiRequest",
                name: "create_calendar_event",
                description:
                  "Maak een afspraak in Google Agenda. Verstuur klantgegevens, datum en tijd als JSON body.",
                method: "POST",
                url: join("/google/schedule"),
            },
            {
                type: "apiRequest",
                name: "cancel_calendar_event",
                description:
                  "Annuleer een bestaande afspraak in Google Agenda met het event ID en verificatiegegevens.",
                method: "POST",
                url: join("/google/cancel"),
            },
        ];
    }

    public async openRealtimeSession(
      callSid: string,
      callbacks: VapiRealtimeCallbacks
    ): Promise<VapiRealtimeSession> {
        const config = this.currentConfig;
        if (!config || !this.company || !this.replyStyle || !this.companyContext || !this.schedulingContext) {
            throw new Error("Company must be configured before opening a Vapi session");
        }

        const assistantId = await this.syncAssistant(config);
        const prompt = this.buildSystemPrompt(config);

        const { socket: ws, url: connectedUrl } = await this.establishRealtimeSocket(
            assistantId,
            callSid
        );

        console.log(
            `[${callSid}] [Vapi] realtime session opened via ${connectedUrl}`
        );

        const session = new VapiRealtimeSession(ws);

        // Geen tools meesturen: die zitten al op de assistant
        const updatePayload: any = {
            type: "session.update",
            session: {
                instructions: prompt,
                modalities: ["audio"],
                input_audio_format: { encoding: "mulaw", sample_rate: 8000 },
                output_audio_format: { encoding: "mulaw", sample_rate: 8000 },
                // voice uit assistant gebruiken; stuur alleen override als je live wil afwijken
                metadata: {
                    companyId: config.company.id,
                    companyName: config.company.name,
                    googleCalendarEnabled: config.hasGoogleIntegration,
                },
            },
        };

        try {
            ws.send(JSON.stringify(updatePayload));
        } catch (error) {
            console.error(`[${callSid}] [Vapi] Failed to send session update`, error);
        }

        ws.on("message", async (raw: WebSocket.RawData) => {
            try {
                const event = JSON.parse(raw.toString());
                await this.handleRealtimeEvent(event, session, callbacks);
            } catch (error) {
                console.error(`[${callSid}] [Vapi] Failed to process event`, error);
            }
        });

        ws.on("close", (code) => {
            console.log(`[${callSid}] [Vapi] realtime session closed with code ${code}`);
            callbacks.onSessionClosed?.();
        });

        ws.on("error", (error) => {
            console.error(`[${callSid}] [Vapi] realtime session error`, error);
            callbacks.onSessionError?.(error as Error);
        });

        return session;
    }

    private buildRealtimeUrlCandidates(): string[] {
        const seen = new Set<string>();
        const candidates: string[] = [];

        const push = (value: string) => {
            if (!value) return;
            if (seen.has(value)) return;
            seen.add(value);
            candidates.push(value);
        };

        const defaultBase = "wss://api.vapi.ai/call";
        const documentedFallback = "wss://api.vapi.ai/realtime";

        push(this.realtimeBaseUrl);
        if (this.realtimeBaseUrl !== defaultBase) {
            push(defaultBase);
        }
        push(documentedFallback);

        return candidates;
    }

    private buildRealtimeSocketUrl(baseUrl: string, assistantId: string): string {
        try {
            const url = new URL(baseUrl);
            url.searchParams.set("assistantId", assistantId);
            return url.toString();
        } catch (error) {
            console.error(
                `[VapiClient] Failed to parse realtime base URL '${baseUrl}'. Falling back to string concatenation.`,
                error
            );
            const separator = baseUrl.includes("?") ? "&" : "?";
            return `${baseUrl}${separator}assistantId=${encodeURIComponent(assistantId)}`;
        }
    }

    private async establishRealtimeSocket(
        assistantId: string,
        callSid: string
    ): Promise<{ socket: WebSocket; url: string }> {
        const candidates = this.buildRealtimeUrlCandidates();
        const errors: Error[] = [];

        for (const base of candidates) {
            const url = this.buildRealtimeSocketUrl(base, assistantId);
            try {
                const socket = await this.connectRealtimeSocket(url, callSid);
                if (base !== this.realtimeBaseUrl) {
                    console.warn(
                        `[${callSid}] [Vapi] realtime base '${this.realtimeBaseUrl}' failed, using fallback '${base}'.`
                    );
                }
                return { socket, url };
            } catch (error) {
                const err =
                    error instanceof Error
                        ? error
                        : new Error(`Unknown realtime connection error: ${String(error)}`);
                errors.push(err);
                console.error(
                    `[${callSid}] [Vapi] Failed to open realtime socket at ${url}: ${err.message}`
                );
            }
        }

        const aggregate = new Error(
            `Unable to establish Vapi realtime connection after ${candidates.length} attempts.`
        );
        (aggregate as any).causes = errors;
        throw aggregate;
    }

    private async connectRealtimeSocket(url: string, callSid: string): Promise<WebSocket> {
        return new Promise<WebSocket>((resolve, reject) => {
            const socket = new WebSocket(url, {
                headers: { Authorization: `Bearer ${this.apiKey}` },
            });

            let settled = false;

            const cleanup = () => {
                socket.removeListener("open", onOpen);
                socket.removeListener("error", onError);
                socket.removeListener("unexpected-response", onUnexpectedResponse);
            };

            const onOpen = () => {
                settled = true;
                cleanup();
                resolve(socket);
            };

            const onError = (err: Error) => {
                if (settled) return;
                settled = true;
                cleanup();
                reject(err);
            };

            const onUnexpectedResponse = (_req: any, res: any) => {
                if (settled) return;
                const statusCode = res?.statusCode;
                const statusMessage = res?.statusMessage;
                const chunks: Buffer[] = [];
                const finalize = () => {
                    if (settled) return;
                    settled = true;
                    cleanup();
                    const body = Buffer.concat(chunks).toString("utf8");
                    const errorMessage =
                        `[${callSid}] Unexpected realtime handshake response ${statusCode ?? "unknown"}` +
                        (statusMessage ? ` ${statusMessage}` : "") +
                        (body ? ` – ${body}` : "");
                    try {
                        socket.close();
                    } catch {}
                    reject(new Error(errorMessage));
                };

                res?.on("data", (chunk: Buffer) => chunks.push(chunk));
                res?.on("end", finalize);
                res?.on("close", finalize);
                res?.on("error", finalize);
            };

            socket.once("open", onOpen);
            socket.once("error", onError);
            socket.once("unexpected-response", onUnexpectedResponse);
        });
    }

    private async handleRealtimeEvent(
      event: any,
      session: VapiRealtimeSession,
      callbacks: VapiRealtimeCallbacks
    ) {
        const type = event?.type;
        switch (type) {
            case "response.audio.delta": {
                const audio = event.audio ?? event.delta ?? event.data;
                if (audio) callbacks.onAudio(audio);
                break;
            }
            case "response.output_text.delta": {
                const text = event.text ?? event.delta;
                if (text) callbacks.onText?.(text);
                break;
            }
            case "response.message.delta": {
                const text = event.delta?.text ?? event.message?.content ?? event.message?.text;
                if (text) callbacks.onText?.(text);
                break;
            }
            case "response.completed": {
                callbacks.onToolStatus?.("response-completed");
                break;
            }
            case "response.tool_call":
            case "tool.call":
            case "session.tool_call": {
                const toolCall = this.normalizeToolCall(event);
                if (toolCall) await this.executeToolCall(toolCall, session, callbacks);
                break;
            }
            default: {
                if (event?.tool_calls && Array.isArray(event.tool_calls)) {
                    for (const raw of event.tool_calls) {
                        const toolCall = this.normalizeToolCall(raw);
                        if (toolCall) await this.executeToolCall(toolCall, session, callbacks);
                    }
                }
                break;
            }
        }
    }

    private normalizeToolCall(raw: any): NormalizedToolCall | null {
        if (!raw) return null;
        const container = raw.tool_call ?? raw.toolCall ?? raw.tool ?? raw;
        if (!container) return null;

        const id = container.id ?? container.tool_call_id ?? container.call_id ?? container.callId;
        const name =
          container.name ?? container.tool_name ?? container.function?.name ?? container.action;
        if (!id || !name) return null;

        let argsRaw =
          container.arguments ??
          container.input ??
          container.payload ??
          container.function?.arguments ??
          container.tool_arguments;

        if (typeof argsRaw === "string") {
            try {
                argsRaw = JSON.parse(argsRaw);
            } catch (error) {
                console.warn(`[VapiClient] Failed to parse tool arguments for ${name}:`, error);
                argsRaw = {};
            }
        }
        if (!argsRaw || typeof argsRaw !== "object") argsRaw = {};

        return { id, name, args: argsRaw as Record<string, unknown> };
    }

    private async executeToolCall(
      call: NormalizedToolCall,
      session: VapiRealtimeSession,
      callbacks: VapiRealtimeCallbacks
    ) {
        if (!this.company) {
            console.warn("[VapiClient] Company not configured; cannot execute tool call.");
            return;
        }

        if (!this.hasGoogleIntegration) {
            console.warn(`[VapiClient] Tool call '${call.name}' ignored because Google integration is disabled.`);
            session.sendToolResponse(call.id, { error: "Google integration not available" });
            return;
        }

        let toolResponse: Record<string, unknown> = {};

        try {
            if (call.name === "create_calendar_event") {
                const { summary, location, description, start, end, name, dateOfBirth } =
                  call.args as Record<string, string>;
                const event = {
                    summary,
                    location,
                    description: `Appointment for ${name} (DOB: ${dateOfBirth}). ${description ?? ""}`,
                    start: { dateTime: start, timeZone: "Europe/Amsterdam" },
                    end: { dateTime: end, timeZone: "Europe/Amsterdam" },
                    transparency: "opaque",
                    status: "confirmed",
                };
                await this.googleService.scheduleEvent(this.company.id, event);
                toolResponse = { success: true, event_summary: summary };
                callbacks.onToolStatus?.("calendar-event-created");
            } else if (call.name === "check_calendar_availability") {
                const { date } = call.args as Record<string, string>;
                const dayOfWeek = new Date(date).getDay();
                const hoursForDay = this.companyContext?.hours.find(
                  (h) => h.dayOfWeek === (dayOfWeek === 0 ? 7 : dayOfWeek)
                );

                let openHour = 9;
                let closeHour = 17;
                if (hoursForDay?.isOpen && hoursForDay.openTime && hoursForDay.closeTime) {
                    const [oH] = hoursForDay.openTime.split(":").map(Number);
                    const [cH] = hoursForDay.closeTime.split(":").map(Number);
                    openHour = oH;
                    closeHour = cH;
                }

                const availableSlots = await this.googleService.getAvailableSlots(
                  this.company.id,
                  date,
                  openHour,
                  closeHour
                );
                const summary = summarizeSlots(availableSlots, openHour, closeHour);
                toolResponse = { availableSlots, summary };
                callbacks.onToolStatus?.("calendar-availability-checked");
            } else if (call.name === "cancel_calendar_event") {
                const { name, dateOfBirth, eventId, reason } = call.args as Record<string, string>;
                const success = await this.googleService.cancelEvent(
                  this.company.id,
                  eventId,
                  name,
                  dateOfBirth
                );
                toolResponse = { success, reason };
                callbacks.onToolStatus?.("calendar-event-cancelled");
            } else {
                console.warn(`[VapiClient] Received unsupported tool call: ${call.name}`);
                toolResponse = { error: `Unsupported tool: ${call.name}` };
            }
        } catch (error) {
            console.error(`[VapiClient] Error executing tool '${call.name}':`, error);
            toolResponse = { error: (error as Error).message };
        }

        session.sendToolResponse(call.id, toolResponse);
    }

    /** ===== Assistant lifecycle ===== */
    public async createAssistantWithConfig(config?: VapiAssistantConfig): Promise<string> {
        const effectiveConfig = config ?? this.currentConfig;
        if (!effectiveConfig) {
            throw new Error("Company configuration must be set before creating a Vapi assistant");
        }

        const payload = this.buildAssistantPayload(effectiveConfig);
        const assistantId = await this.createAssistant(payload);
        this.assistantCache.set(effectiveConfig.company.id.toString(), assistantId);
        return assistantId;
    }

    public async updateAssistantWithConfig(
        assistantId: string,
        config?: VapiAssistantConfig
    ): Promise<void> {
        const effectiveConfig = config ?? this.currentConfig;
        if (!effectiveConfig) {
            throw new Error("Company configuration must be set before updating a Vapi assistant");
        }

        const payload = this.buildAssistantPayload(effectiveConfig);
        await this.updateAssistant(assistantId, payload);
        this.assistantCache.set(effectiveConfig.company.id.toString(), assistantId);
    }

    public async syncAssistant(config?: VapiAssistantConfig): Promise<string> {
        const effectiveConfig = config ?? this.currentConfig;
        if (!effectiveConfig) {
            throw new Error("Company configuration must be set before syncing a Vapi assistant");
        }

        const assistantName = this.getAssistantName(effectiveConfig);
        const cacheKey = effectiveConfig.company.id.toString();
        const payload = this.buildAssistantPayload(effectiveConfig);

        try {
            const cachedId = this.assistantCache.get(cacheKey);
            if (cachedId) {
                try {
                    await this.updateAssistant(cachedId, payload);
                    return cachedId;
                } catch (error) {
                    console.warn(
                      `[VapiClient] Cached assistant ${cachedId} for company ${assistantName} could not be updated; recreating.`,
                      error
                    );
                    this.assistantCache.delete(cacheKey);
                }
            }

            const existingId = await this.findAssistantIdByName(assistantName);
            if (existingId) {
                this.assistantCache.set(cacheKey, existingId);
                try {
                    await this.updateAssistant(existingId, payload);
                    return existingId;
                } catch (error) {
                    console.warn(
                      `[VapiClient] Existing assistant ${existingId} for company ${assistantName} could not be updated; creating new.`,
                      error
                    );
                }
            }

            const createdId = await this.createAssistant(payload);
            this.assistantCache.set(cacheKey, createdId);
            return createdId;
        } catch (error: unknown) {
            this.logAxiosError(
              `[VapiClient] Failed to sync assistant for company ${assistantName}`,
              error,
              payload
            );
            throw error;
        }
    }

    private buildAssistantPayload(config: VapiAssistantConfig) {
        const instructions = this.buildSystemPrompt(config);
        const companyContext = this.buildCompanySnapshot(config);
        const tools = this.getTools(config.hasGoogleIntegration);
        const modelMessages = this.buildModelMessages(instructions, companyContext, config);
        const modelTools = this.buildModelApiTools(config);

        const firstMessage = config.voiceSettings?.welcomePhrase?.trim();

        const voiceId = config.voiceSettings?.voiceId?.trim();
        const voice: { provider: string; voiceId?: string } = {
            provider: "11labs",
        };
        if (voiceId) {
            voice.voiceId = voiceId;
        }

        const payload: Record<string, unknown> = {
            name: this.getAssistantName(config),
<<<<<<< HEAD
            instructions,
            transcriber: { provider: "assembly-ai" },
=======
            transcriber: {
                provider: "deepgram",
                language: "nl"
            },
>>>>>>> b84de24f
            model: {
                provider: this.modelProvider,
                model: this.modelName,
                maxTokens: 10000,
                messages: modelMessages,
            },
            voice,
            firstMessageInterruptionsEnabled: false,
            firstMessageMode: "assistant-speaks-first",
            voicemailMessage: "sorry er is helaas niemand anders beschikbaar op het moment",
            endCallMessage: "Fijne dag!",
<<<<<<< HEAD
            metadata: this.buildAssistantMetadata(config, companyContext, tools),
=======
>>>>>>> b84de24f
        };

        if (modelTools.length > 0) {
            (payload.model as Record<string, unknown>).tools = modelTools;
        }

        if (firstMessage) {
            payload.firstMessage = firstMessage;
        }

        return payload;
    }

    private getAssistantName(config: VapiAssistantConfig): string {
        const trimmed = config.company.name?.trim();
        return trimmed || config.company.id.toString();
    }

    private buildAssistantMetadata(
      config: VapiAssistantConfig,
      companyContext: ReturnType<typeof this.buildCompanySnapshot>,
      tools?: ReturnType<VapiClient["getTools"]>
    ) {
        const metadata: Record<string, unknown> = {
            companyId: companyContext.companyId,
            companyName: companyContext.companyName,
            googleCalendarEnabled: config.hasGoogleIntegration,
            companyContext: {
                ...companyContext,
                googleCalendarEnabled: config.hasGoogleIntegration,
            },
            replyStyle: {
                name: config.replyStyle.name,
                description: config.replyStyle.description,
            },
        };

        if (tools && tools.length > 0) {
            metadata.tools = tools;
        }

        if (config.voiceSettings) {
            metadata.voiceSettings = {
                voiceId: config.voiceSettings.voiceId,
                talkingSpeed: config.voiceSettings.talkingSpeed,
                welcomePhrase: config.voiceSettings.welcomePhrase,
            };
        }

        return metadata;
    }

    private async findAssistantIdByName(name: string): Promise<string | null> {
        try {
            const response = await this.http.get(this.buildApiPath("/assistant"), {
                params: { name },
            });
            const assistants = this.extractAssistants(response.data);
            const assistant = assistants.find(
              (item: any) => item?.name === name || item?.assistant?.name === name
            );
            if (!assistant) return null;
            const container = assistant.assistant ?? assistant;
            return container.id ?? container._id ?? null;
        } catch (error) {
            this.logAxiosError(`[VapiClient] Failed to find assistant '${name}'`, error, undefined, "warn");
            return null;
        }
    }

    private async createAssistant(payload: Record<string, unknown>): Promise<string> {
        try {
            const response = await this.http.post(this.buildApiPath("/assistant"), payload);
            const data = response.data;
            const assistant = data?.assistant ?? data?.data ?? data;
            const id = assistant?.id ?? assistant?._id;
            if (!id) {
                throw new Error("Vapi create assistant response did not include an id");
            }
            return id;
        } catch (error) {
            this.logAxiosError("[VapiClient] Failed to create assistant", error, payload);
            throw error;
        }
    }

    private async updateAssistant(id: string, payload: Record<string, unknown>): Promise<void> {
        try {
            await this.http.patch(this.buildApiPath(`/assistant/${id}`), payload);
        } catch (error) {
            this.logAxiosError(`[VapiClient] Failed to update assistant ${id}`, error, payload);
            throw error;
        }
    }

    private extractAssistants(data: any): any[] {
        if (!data) return [];
        if (Array.isArray(data)) return data;
        if (Array.isArray(data.data)) return data.data;
        if (Array.isArray(data.assistants)) return data.assistants;
        if (Array.isArray(data.items)) return data.items;
        return [];
    }

    private logAxiosError(
      context: string,
      error: unknown,
      payload?: unknown,
      level: "error" | "warn" = "error"
    ) {
        if (axios.isAxiosError(error)) {
            const { method, url, data } = error.config ?? {};
            const response = error.response;
            const status = response?.status;
            const statusText = response?.statusText;
            const responseData = response?.data;
            const requestId =
                response?.headers?.["x-request-id"] ||
                response?.headers?.["x-requestid"] ||
                response?.headers?.["x-amzn-trace-id"];

            const logger = level === "warn" ? console.warn : console.error;
            const normalizePayload = (value: unknown) => {
                if (typeof value !== "string") return value;
                try {
                    return JSON.parse(value);
                } catch {
                    return value;
                }
            };

            logger(context, {
                status,
                statusText,
                requestId,
                method,
                url,
                requestData: normalizePayload(data ?? payload),
                responseData: normalizePayload(responseData),
            });
        } else {
            const logger = level === "warn" ? console.warn : console.error;
            logger(context, error);
        }
    }
}

export type { VapiRealtimeSession };<|MERGE_RESOLUTION|>--- conflicted
+++ resolved
@@ -914,15 +914,10 @@
 
         const payload: Record<string, unknown> = {
             name: this.getAssistantName(config),
-<<<<<<< HEAD
-            instructions,
-            transcriber: { provider: "assembly-ai" },
-=======
             transcriber: {
                 provider: "deepgram",
                 language: "nl"
             },
->>>>>>> b84de24f
             model: {
                 provider: this.modelProvider,
                 model: this.modelName,
@@ -934,10 +929,6 @@
             firstMessageMode: "assistant-speaks-first",
             voicemailMessage: "sorry er is helaas niemand anders beschikbaar op het moment",
             endCallMessage: "Fijne dag!",
-<<<<<<< HEAD
-            metadata: this.buildAssistantMetadata(config, companyContext, tools),
-=======
->>>>>>> b84de24f
         };
 
         if (modelTools.length > 0) {
