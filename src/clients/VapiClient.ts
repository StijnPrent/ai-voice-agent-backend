--- conflicted
+++ resolved
@@ -427,11 +427,6 @@
         const join = (path: string) =>
             `${this.toolBaseUrl}${path.startsWith("/") ? path : `/${path}`}`;
 
-<<<<<<< HEAD
-=======
-        const headers = { "Content-Type": "application/json" };
-
->>>>>>> 4171fcfb
         return [
             {
                 type: "apiRequest",
@@ -440,10 +435,6 @@
                   "Controleer beschikbare tijden in Google Agenda door een datum en openingstijden te versturen.",
                 method: "POST",
                 url: join("/google/availability"),
-<<<<<<< HEAD
-=======
-                headers,
->>>>>>> 4171fcfb
             },
             {
                 type: "apiRequest",
@@ -452,10 +443,6 @@
                   "Maak een afspraak in Google Agenda. Verstuur klantgegevens, datum en tijd als JSON body.",
                 method: "POST",
                 url: join("/google/schedule"),
-<<<<<<< HEAD
-=======
-                headers,
->>>>>>> 4171fcfb
             },
             {
                 type: "apiRequest",
@@ -464,10 +451,6 @@
                   "Annuleer een bestaande afspraak in Google Agenda met het event ID en verificatiegegevens.",
                 method: "POST",
                 url: join("/google/cancel"),
-<<<<<<< HEAD
-=======
-                headers,
->>>>>>> 4171fcfb
             },
         ];
     }
@@ -775,15 +758,10 @@
 
         const payload: Record<string, unknown> = {
             name: this.getAssistantName(config),
-<<<<<<< HEAD
-            instructions,
-            transcriber: { provider: "assembly-ai" },
-=======
             transcriber: {
                 provider: "deepgram",
                 language: "nl"
             },
->>>>>>> 4171fcfb
             model: {
                 provider: this.modelProvider,
                 model: this.modelName,
@@ -795,10 +773,6 @@
             firstMessageMode: "assistant-speaks-first",
             voicemailMessage: "sorry er is helaas niemand anders beschikbaar op het moment",
             endCallMessage: "Fijne dag!",
-<<<<<<< HEAD
-            metadata: this.buildAssistantMetadata(config, companyContext, tools),
-=======
->>>>>>> 4171fcfb
         };
 
         if (modelTools.length > 0) {
