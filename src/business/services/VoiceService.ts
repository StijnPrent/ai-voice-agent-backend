// src/business/services/VoiceService.ts
import { inject, injectable } from "tsyringe";
import type { VoiceSessionManager } from "./VoiceSessionManager";
import WebSocket from "ws";
import { VapiClient, VapiRealtimeSession } from "../../clients/VapiClient";
import { CompanyService } from "./CompanyService";
import { IVoiceRepository } from "../../data/interfaces/IVoiceRepository";
import { VoiceSettingModel } from "../models/VoiceSettingsModel";
import { IntegrationService } from "./IntegrationService";
import { SchedulingService } from "./SchedulingService";
import { UsageService } from "./UsageService";
import { CallLogService } from "./CallLogService";
import { TwilioClient } from "../../clients/TwilioClient";
import { ProductKnowledgeService } from "./ProductKnowledgeService";

const SPEECH_ENERGY_THRESHOLD = 325;
const SILENCE_ENERGY_THRESHOLD = 175;
const SILENCE_FRAMES_REQUIRED = 20;
const MAX_FRAMES_BEFORE_FORCED_COMMIT = 400;
const MIN_ACTIVE_SPEECH_FRAMES_FOR_COMMIT = 12;
const MIN_AVERAGE_SPEECH_ENERGY_FOR_COMMIT = 225;

@injectable()
export class VoiceService {
    private ws: WebSocket | null = null;
    private callSid: string | null = null;
    private streamSid: string | null = null;
    private parentCallSid: string | null = null;
    private voiceSettings: VoiceSettingModel | null = null;
    private vapiSession: VapiRealtimeSession | null = null;
    private vapiCallId: string | null = null;
    private callStartedAt: Date | null = null;
    private activeCompanyId: bigint | null = null;
    private callerNumber: string | null = null;
    private callerName: string | null = null;
    private companyTwilioNumber: string | null = null;
    private companyTransferNumber: string | null = null;
    private usageRecorded = false;
    private sessionManager: VoiceSessionManager | null = null;
    private readonly handleTwilioStreamMessage = (rawMessage: WebSocket.RawData) => {
        let messageString: string;

        if (typeof rawMessage === "string") {
            messageString = rawMessage;
        } else if (Buffer.isBuffer(rawMessage)) {
            messageString = rawMessage.toString("utf8");
        } else if (Array.isArray(rawMessage)) {
            messageString = Buffer.concat(rawMessage).toString("utf8");
        } else if (rawMessage instanceof ArrayBuffer) {
            messageString = Buffer.from(rawMessage).toString("utf8");
        } else {
            messageString = String(rawMessage);
        }

        const trimmedMessage = messageString.trim();
        if (!trimmedMessage) {
            return;
        }

        this.twilioMessagesReceived += 1;

        let parsed: TwilioMediaStreamEvent;
        try {
            parsed = JSON.parse(trimmedMessage);
        } catch (error) {
            console.error(`[${this.callSid ?? "unknown"}] Failed to parse Twilio stream message`, error);
            return;
        }

        this.handleTwilioStreamEvent(parsed);
    };

    private assistantSpeaking = false;
    private userSpeaking = false;
    private silenceFrames = 0;
    private framesSinceLastCommit = 0;
    private activeSpeechFrames = 0;
    private cumulativeSpeechEnergy = 0;
    private lastUserEnergy = 0;

    private twilioMessagesReceived = 0;
    private twilioMediaEvents = 0;
    private twilioMarksReceived = 0;
    private totalAudioChunksForwardedToVapi = 0;
    private totalMuLawBytesForwardedToVapi = 0;
    private totalAssistantAudioChunks = 0;
    private stopping = false;

    constructor(
    @inject(VapiClient) private readonly vapiClient: VapiClient,
    @inject(CompanyService) private readonly companyService: CompanyService,
    @inject(ProductKnowledgeService) private readonly productKnowledgeService: ProductKnowledgeService,
    @inject("IVoiceRepository") private readonly voiceRepository: IVoiceRepository,
    @inject(IntegrationService) private readonly integrationService: IntegrationService,
    @inject(SchedulingService) private readonly schedulingService: SchedulingService,
    @inject(UsageService) private readonly usageService: UsageService,
    @inject(CallLogService) private readonly callLogService: CallLogService,
        @inject("TwilioClient") private readonly twilioClient: TwilioClient
    ) {}

    public bindSessionManager(sessionManager: VoiceSessionManager) {
        this.sessionManager = sessionManager;
    }

    /**
     * Initializes a Twilio <-> Vapi streaming session for an inbound or outbound call.
     *
     * Sets up websocket listeners for the Twilio media stream, resolves company configuration,
     * boots the Vapi realtime session, and primes the service for subsequent audio forwarding
     * and call management.
     *
     * @param ws WebSocket connection received from Twilio's media stream webhook. Side-effect:
     * attaches `message`, `error`, and `close` handlers that forward media to Vapi via
     * {@link forwardAudioToTwilio} and eventually invoke {@link stopStreaming} when the socket
     * closes or errors.
     * @param callSid Twilio call identifier used for logging, repository lookups, and Vapi
     * session association.
     * @param streamSid Twilio media stream identifier returned to Twilio in `clear` events.
     * @param to Destination phone number for the call. Must be present—used to resolve the
     * owning company and their voice settings; streaming cannot continue without a match.
     * @param from Optional caller phone number. If omitted, we fall back to the value embedded in
     * the first Twilio media event (`initialEvent`). Used for caller tracking and transfer logic.
     * @param initialEvent Optional first media event payload received during stream setup. When
     * provided it is processed immediately to avoid dropping the initial audio frame and to infer
     * caller details if `from` is absent.
     *
     * @remarks
     * - Resets speech tracking counters and timestamps so that silence detection and usage logs
     *   behave correctly for each new call.
     * - Looks up company information, reply style, and scheduling context via injected services
     *   (`CompanyService`, `IVoiceRepository`, `SchedulingService`, etc.), then configures the
     *   {@link VapiClient} before establishing a realtime session.
     * - Registers Vapi session callbacks that can trigger downstream helpers like
     *   {@link transferCall} when a transfer is requested, and updates assistant/user speaking
     *   state used by {@link stopStreaming} heuristics.
     * - When the websocket errors or closes, `stopStreaming` is triggered to tear down resources
     *   and send the appropriate Twilio status events.
     */
    public async startStreaming(
        ws: WebSocket,
        callSid: string,
        streamSid: string,
        to: string,
        from: string | undefined,
        initialEvent?: TwilioMediaStreamEvent
    ) {
        this.ws = ws;
        this.callSid = callSid;
        this.streamSid = streamSid;
        this.stopping = false;
        this.assistantSpeaking = false;
        this.resetSpeechTracking();
        this.twilioMessagesReceived = 0;
        this.twilioMediaEvents = 0;
        this.twilioMarksReceived = 0;
        this.totalAudioChunksForwardedToVapi = 0;
        this.totalMuLawBytesForwardedToVapi = 0;
        this.totalAssistantAudioChunks = 0;
        this.callStartedAt = new Date();
        this.activeCompanyId = null;
        this.callerNumber = this.extractSanitizedPhoneNumber(from) ?? this.extractFromNumber(initialEvent);
        this.usageRecorded = false;
        this.vapiCallId = null;
        this.parentCallSid = this.extractParentCallSid(initialEvent);

        console.log(`[${callSid}] Starting Vapi-powered voice session for ${to}`);

        ws.on("message", this.handleTwilioStreamMessage);
        ws.on("error", (error) => {
            console.error(`[${callSid}] Twilio stream websocket error`, error);
            this.stopStreaming("twilio stream error");
        });

        ws.on("close", (code, reason) => {
            const rawReason = Buffer.isBuffer(reason)
                ? reason.toString("utf8")
                : typeof reason === "string"
                    ? reason
                    : "";
            const reasonText = rawReason.trim();
            const formattedReason = reasonText ? ` (${reasonText})` : "";
            console.log(`[${callSid}] Twilio stream websocket closed with code ${code}${formattedReason}`);
            this.stopStreaming("twilio socket closed");
        });

        if (initialEvent) {
            this.handleTwilioStreamEvent(initialEvent);
        }

        try {
            const company = await this.companyService.findByTwilioNumber(to);
            this.activeCompanyId = company.id;
            this.voiceSettings = await this.voiceRepository.fetchVoiceSettings(company.id);
            this.companyTwilioNumber = company.twilioNumber?.trim() || null;
            const companyContext = await this.companyService.getCompanyContext(company.id);
            this.callerName = await this.companyService.resolveCallerName(
                company.id,
                this.callerNumber
            );
            if (this.callerName) {
                console.log(
                    `[${callSid}] Matched caller name '${this.callerName}' for number ${this.callerNumber ?? "unknown"}`
                );
            }
            this.companyTransferNumber = this.sanitizeTransferTarget(
                companyContext.contact?.phone ?? ""
            ) || null;
            const replyStyle = await this.voiceRepository.fetchReplyStyle(company.id);
            const schedulingContext = await this.schedulingService.getSchedulingContext(company.id);
            const calendarStatus = await this.integrationService.getCalendarIntegrationStatus(company.id);
            const calendarProvider = this.integrationService.pickCalendarProvider(calendarStatus);
            const hasGoogleIntegration = this.integrationService.isCalendarConnected(calendarStatus);
<<<<<<< HEAD
            console.log("[VoiceService] fetching commerce connections for", company.id.toString());
            const commerce = await this.integrationService.getCommerceConnections(company.id);
            let commerceStores: Array<"shopify" | "woocommerce"> = [];
            if (commerce.shopify) commerceStores.push("shopify");
            if (commerce.woocommerce) commerceStores.push("woocommerce");

            if (commerceStores.length === 0) {
                const integrations = await this.integrationService.getAllWithStatus(company.id);
                console.log("[VoiceService] fallback integration scan for commerce", integrations.map(i => ({ name: i.name, status: i.status })));
                commerceStores = integrations
                    .filter((i) => i.status === "connected")
                    .map((i) => {
                        const name = i.name.toLowerCase();
                        if (name.includes("shopify")) return "shopify";
                        if (name.includes("woo")) return "woocommerce";
                        return null;
                    })
                    .filter((v): v is "shopify" | "woocommerce" => Boolean(v));
=======
            let productCatalog: Array<{
                id: string;
                name: string;
                sku?: string | null;
                summary?: string | null;
                synonyms?: string[];
                status: string;
                version?: number;
                updatedAt?: string;
            }> = [];

            try {
                const products = await this.productKnowledgeService.listCatalog(company.id, "published");
                productCatalog = products.map((product) => ({
                    id: product.id.toString(),
                    name: product.name,
                    sku: product.sku,
                    summary: product.summary ?? product.content.summary ?? null,
                    synonyms: product.synonyms,
                    status: product.status,
                    version: product.version,
                    updatedAt: product.updatedAt.toISOString(),
                }));
            } catch (error) {
                console.error(`[${callSid}] Failed to load product catalog`, error);
>>>>>>> 829f4814
            }

            if (!company.assistantEnabled) {
                console.warn(
                    `[${callSid}] Assistant disabled for company ${company.id.toString()}; initiating direct transfer.`
                );
                const transferTarget = this.resolveTransferTarget();

                if (!transferTarget) {
                    console.error(
                        `[${callSid}] No transfer target available while assistant disabled; ending streaming session.`
                    );
                    this.stopStreaming("assistant disabled (no transfer target)");
                    return;
                }

                try {
                    await this.transferCall(transferTarget, {
                        callSid,
                        callerId: this.companyTwilioNumber ?? undefined,
                        reason: "assistant_disabled",
                    });
                } catch (transferError) {
                    console.error(
                        `[${callSid}] Failed to transfer call after assistant disabled`,
                        transferError
                    );
                } finally {
                    this.stopStreaming("assistant disabled (transferred)");
                }
                return;
            }

            this.vapiClient.setCompanyInfo(
                callSid,
                company,
                hasGoogleIntegration,
                calendarProvider,
                replyStyle,
                companyContext,
                schedulingContext,
<<<<<<< HEAD
                this.voiceSettings,
                commerceStores
=======
                productCatalog,
                this.voiceSettings
>>>>>>> 829f4814
            );

            if (this.ws?.readyState === WebSocket.OPEN) {
                this.ws.send(JSON.stringify({ event: "clear", streamSid: this.streamSid }));
            }

            const { session, callId } = await this.vapiClient.openRealtimeSession(
                callSid,
                {
                    onAudio: (audioPayload) => this.forwardAudioToTwilio(audioPayload),
                    onText: (text) => console.log(`[${callSid}] [Vapi] text:`, text),
                    onToolStatus: (status) => {
                        console.log(`[${callSid}] [Vapi] tool status: ${status}`);
                        if (status === "response-completed") {
                            this.assistantSpeaking = false;
                        }
                    },
                    onTransferCall: async ({ phoneNumber, callSid: requestedCallSid, callerId, reason }) => {
                        const effectiveCallSid = requestedCallSid ?? this.callSid;
                        console.log(
                            `[${callSid}] [VoiceService] transfer_call tool triggered`,
                            {
                                phoneNumber,
                                requestedCallSid,
                                callerId,
                                reason,
                                effectiveCallSid,
                            }
                        );

                        return this.transferCall(phoneNumber ?? undefined, {
                            callSid: effectiveCallSid,
                            callerId,
                            reason,
                        });
                    },
                    onSessionError: (err) => console.error(`[${callSid}] [Vapi] session error`, err),
                    onSessionClosed: () => {
                        console.log(`[${callSid}] [Vapi] session closed`);
                        this.logSessionSnapshot("vapi session closed");
                    },

                },
                { callerNumber: this.callerNumber, callerName: this.callerName }
            );

            this.vapiSession = session;
            const previousCallId = this.vapiCallId;
            if (previousCallId && previousCallId !== callId) {
                console.log(
                    `[${callSid}] [VoiceService] Releasing previous Vapi callId ${previousCallId} before registering new one`
                );
                this.sessionManager?.releaseVapiCallId(previousCallId, this);
            }
            this.vapiCallId = callId ?? null;
            console.log(
                `[${callSid}] [VoiceService] Vapi realtime session ready (callId=${this.vapiCallId ?? "none"})`
            );
            if (this.vapiCallId) {
                this.sessionManager?.associateVapiCallId(this.vapiCallId, this);
            } else {
                console.warn(`[${callSid}] [VoiceService] No Vapi callId returned for realtime session`);
            }

            console.log(`[${callSid}] Vapi session created`);
            this.logSessionSnapshot("vapi session created");

            // Trigger the welcome line by forcing an initial response turn
            this.vapiSession.commitUserAudio();
        } catch (error) {
            await this.handleVapiStartupFailure(to, error);
        }
    }

    public sendAudio(payload: string) {
        const activeCallSid = this.callSid;
        const callId = activeCallSid ?? "unknown";

        if (!this.vapiSession) {
            return;
        }

        // Decode the base64 payload (Twilio sends audio as 8-bit mu-law at 8kHz)
        const muLawBuffer = Buffer.from(payload, "base64");

        // Forward the original mu-law audio bytes directly to Vapi.
        this.vapiSession.sendAudioChunkBinary(muLawBuffer);

        this.totalAudioChunksForwardedToVapi += 1;
        this.totalMuLawBytesForwardedToVapi += muLawBuffer.length;

        // Convert to PCM so we can reuse the samples for silence detection and
        // energy tracking without mutating the forwarded payload.
        const pcmBuffer = this.muLawToPcm16(muLawBuffer);

        const energy = this.computeEnergy(pcmBuffer);
        this.lastUserEnergy = energy;

        if (!this.userSpeaking && energy >= SPEECH_ENERGY_THRESHOLD) {
            this.userSpeaking = true;
            this.silenceFrames = 0;
            this.framesSinceLastCommit = 0;
            this.activeSpeechFrames = 0;
            this.cumulativeSpeechEnergy = 0;
            const callId = this.callSid ?? "unknown";
        }

        if (this.userSpeaking) {
            this.framesSinceLastCommit += 1;
            if (energy <= SILENCE_ENERGY_THRESHOLD) {
                this.silenceFrames += 1;
                if (this.silenceFrames >= SILENCE_FRAMES_REQUIRED) {
                    this.finalizeUserSpeechSegment("silence", energy);
                }
            } else {
                this.silenceFrames = 0;
                this.activeSpeechFrames += 1;
                this.cumulativeSpeechEnergy += energy;
            }
            if (this.framesSinceLastCommit >= MAX_FRAMES_BEFORE_FORCED_COMMIT) {
                this.finalizeUserSpeechSegment("timeout", energy);
            }
        } else {
            this.framesSinceLastCommit = 0;
        }
    }

    public handleMark(mark: string) {
        console.log(`[${this.callSid}] Twilio mark received: ${mark}`);
    }

    public stopStreaming(reason?: string) {
        if (this.stopping) {
            if (reason) {
                console.log(
                    `[${this.callSid ?? "unknown"}] stopStreaming already in progress (reason: ${reason})`
                );
            }
            return;
        }

        this.stopping = true;

        const activeCallSid = this.callSid;
        const callId = activeCallSid ?? "unknown";
        const formattedReason = reason ? ` (${reason})` : "";
        console.log(`[${callId}] Stopping Vapi voice session${formattedReason}`);
        this.logSessionSnapshot("twilio stop");

        if (this.activeCompanyId && this.callStartedAt && activeCallSid) {
            const companyId = this.activeCompanyId;
            const callSid = activeCallSid;
            const startedAt = this.callStartedAt;
            const endedAt = new Date();
            const fromNumber = this.callerNumber;
            const vapiCallId = this.vapiCallId;

            void this.callLogService
                .recordCallSession(companyId, callSid, fromNumber, vapiCallId, startedAt, endedAt)
                .catch((error) =>
                    console.error(
                        `[${callSid}] Failed to record call session for company ${companyId.toString()}`,
                        error
                    )
                );

            if (!this.usageRecorded) {
                this.usageRecorded = true;
                void this.usageService
                    .recordCall(companyId, callSid, startedAt, endedAt)
                    .catch((error) =>
                        console.error(
                            `[${callSid}] Failed to record usage for company ${companyId.toString()}`,
                            error
                        )
                    );
            }
        }
        try {
            if (this.ws) {
                this.ws.removeListener("message", this.handleTwilioStreamMessage);
            }
            this.terminateTwilioSocket("stop streaming");
            this.vapiSession?.close(1000, reason ? reason.slice(0, 100) : "stopped");
        } catch (error) {
            console.error("[VoiceService] Failed during stopStreaming cleanup", error);
            try {
                this.ws?.terminate();
            } catch {}
        }
        if (activeCallSid) {
            this.vapiClient.clearSessionConfig(activeCallSid);
        }
        if (this.vapiCallId) {
            this.sessionManager?.releaseVapiCallId(this.vapiCallId, this);
        }
        this.vapiSession = null;
        this.ws = null;
        this.callSid = null;
        this.streamSid = null;
        this.parentCallSid = null;
        this.voiceSettings = null;
        this.callStartedAt = null;
        this.activeCompanyId = null;
        this.callerNumber = null;
        this.callerName = null;
        this.vapiCallId = null;
        this.assistantSpeaking = false;
        this.companyTwilioNumber = null;
        this.companyTransferNumber = null;
        this.resetSpeechTracking();
    }

    private async handleVapiStartupFailure(twilioToNumber: string, error: unknown) {
        const callSid = this.callSid ?? "unknown";
        console.error(`[${callSid}] Failed to start Vapi session`, error);
        this.logSessionSnapshot("vapi start failure");

        if (!this.companyTransferNumber) {
            try {
                const fallbackCompany = await this.companyService.findByTwilioNumber(twilioToNumber);
                const fallbackContext = await this.companyService.getCompanyContext(fallbackCompany.id);
                this.companyTransferNumber =
                    this.sanitizeTransferTarget(fallbackContext.contact?.phone ?? "") || null;
                this.companyTwilioNumber = fallbackCompany.twilioNumber?.trim() || null;
            } catch (lookupError) {
                console.error(
                    `[${callSid}] Failed to resolve fallback transfer number after Vapi failure`,
                    lookupError
                );
            }
        }

        const transferTarget = this.resolveTransferTarget();
        if (!transferTarget) {
            console.error(
                `[${callSid}] No company phone number available for fallback transfer; ending call after Vapi failure.`
            );
            this.stopStreaming("vapi start failure (no fallback target)");
            return;
        }

        const transferReason = "fallback_vapi_start_failure";
        try {
            console.log(
                `[${callSid}] Initiating fallback transfer to company phone ${transferTarget} after Vapi failure.`
            );
            await this.transferCall(transferTarget, {
                callerId: this.companyTwilioNumber ?? undefined,
                reason: transferReason,
            });
        } catch (transferError) {
            console.error(
                `[${callSid}] Fallback transfer to company phone failed after Vapi failure`,
                transferError
            );
        } finally {
            this.stopStreaming("fallback transfer initiated after vapi start failure");
        }
    }

    public async transferCall(
        phoneNumber?: string | null,
        options?: { callSid?: string | null; callerId?: string | null; reason?: string | null }
    ): Promise<{ transferredTo: string; callSid: string }> {
        const candidateStreamCallSid = options?.callSid ?? this.callSid;
        const selectedCallSid = this.parentCallSid ?? candidateStreamCallSid;

        if (!selectedCallSid) {
            throw new Error("Er is geen actieve callSid beschikbaar om door te verbinden.");
        }

        const candidateTarget = phoneNumber ?? this.companyTransferNumber;
        const sanitizedTarget = this.sanitizeTransferTarget(candidateTarget ?? "");
        if (!sanitizedTarget) {
            throw new Error("Er is geen geldig doelnummer voor doorverbinden beschikbaar.");
        }

        const callerIdCandidate = options?.callerId ?? this.companyTwilioNumber ?? null;
        let sanitizedCallerId = callerIdCandidate
            ? this.sanitizeTransferTarget(callerIdCandidate)
            : null;

        if (!sanitizedCallerId) {
            const fallbackCallerId = process.env.TWILIO_FROM?.trim();
            if (fallbackCallerId) {
                sanitizedCallerId = this.sanitizeTransferTarget(fallbackCallerId);
                if (sanitizedCallerId) {
                    console.log(
                        `[${selectedCallSid}] Using fallback callerId from TWILIO_FROM environment variable (${sanitizedCallerId})`
                    );
                }
            }
        }

        if (!sanitizedCallerId) {
            console.warn(
                `[${selectedCallSid}] ⚠️ No callerId configured for transfer; Twilio may reject the dial. Configure a valid Twilio number.`
            );
        }

        const reasonLog = options?.reason ? ` (reden: ${options.reason})` : "";
        console.log(
            `[${selectedCallSid}] Doorverbinden naar ${sanitizedTarget}${
                sanitizedCallerId ? ` met callerId ${sanitizedCallerId}` : ""
            }${reasonLog}`
        );

        try {
            await this.twilioClient.transferCall(selectedCallSid, sanitizedTarget, {
                callerId: sanitizedCallerId,
                reason: options?.reason ?? null,
            });
        } catch (error) {
            console.error(`[${selectedCallSid}] ❌ Doorverbinden mislukt`, error);
            throw (
                error instanceof Error
                    ? error
                    : new Error("Doorverbinden mislukt door een onbekende fout.")
            );
        }

        return { transferredTo: sanitizedTarget, callSid: selectedCallSid };
    }

    public getVapiCallId(): string | null {
        return this.vapiCallId;
    }

    public getCallSid(): string | null {
        return this.callSid;
    }

    public async handleVapiToolWebhook(body: unknown) {
        const callSid = this.callSid ?? "unknown";
        const contextLabel = VapiClient.formatToolLogContext({
            callSid: this.callSid,
        });

        try {
            const preview = this.safeSerialize(body);
            console.log(`[${callSid}] [VoiceService] ⇦ Delegated tool webhook payload ${contextLabel}`, preview);
        } catch (error) {
            console.warn(`[${callSid}] [VoiceService] ⚠️ Failed to preview incoming tool webhook ${contextLabel}`, error);
        }

        const result = await this.vapiClient.handleToolWebhookRequest(body);

        try {
            const preview = this.safeSerialize(result);
            console.log(`[${callSid}] [VoiceService] ⇨ Tool webhook response ${contextLabel}`, preview);
        } catch (error) {
            console.warn(`[${callSid}] [VoiceService] ⚠️ Failed to preview outgoing tool webhook response ${contextLabel}`, error);
        }

        return result;
    }

    private resolveTransferTarget(): string | null {
        if (this.companyTransferNumber) {
            return this.companyTransferNumber;
        }

        const envFallback = process.env.TWILIO_TO?.trim();
        if (!envFallback) {
            return null;
        }

        const sanitized = this.sanitizeTransferTarget(envFallback);
        if (!sanitized) {
            return null;
        }

        console.log(
            `[${this.callSid ?? "unknown"}] Using TWILIO_TO as fallback transfer target: ${sanitized}`
        );
        this.companyTransferNumber = sanitized;
        return sanitized;
    }

    private sanitizeTransferTarget(target: string): string {
        if (!target) {
            return "";
        }

        const trimmed = target.trim();
        if (!trimmed) {
            return "";
        }

        if (trimmed.startsWith("sip:")) {
            return trimmed;
        }

        const cleaned = trimmed.replace(/[^+\d]/g, "");
        if (!cleaned) {
            return "";
        }

        if (cleaned.startsWith("+")) {
            const digits = cleaned.slice(1).replace(/[^\d]/g, "");
            return `+${digits}`;
        }

        return cleaned.replace(/[^\d]/g, "");
    }

    private safeSerialize(value: unknown, limit = 2000): string {
        try {
            const serialized = JSON.stringify(value, null, 2);
            if (!serialized) {
                return "<empty>";
            }

            if (serialized.length <= limit) {
                return serialized;
            }

            return `${serialized.slice(0, limit)}… (truncated ${serialized.length - limit} chars)`;
        } catch (error) {
            return `[unserializable: ${(error as Error)?.message ?? "unknown error"}]`;
        }
    }

    private finalizeUserSpeechSegment(
        reason: "silence" | "timeout",
        trailingEnergy: number
    ) {
        if (!this.userSpeaking) {
            return;
        }

        const callId = this.callSid ?? "unknown";
        const frames = this.activeSpeechFrames;
        const averageEnergy = frames > 0 ? this.cumulativeSpeechEnergy / frames : 0;

        console.log(
            `[${callId}] Evaluating user audio segment due to ${reason} (${this.formatSegmentDebugInfo(frames, averageEnergy)})`
        );
        if (
            frames < MIN_ACTIVE_SPEECH_FRAMES_FOR_COMMIT ||
            averageEnergy < MIN_AVERAGE_SPEECH_ENERGY_FOR_COMMIT
        ) {
            console.log(
                `[${callId}] Skipping user audio commit due to ${reason}; insufficient speech captured (${this.formatSegmentDebugInfo(frames, averageEnergy)})`
            );
            this.resetSpeechTracking();
            return;
        }

        this.commitUserAudio(reason, trailingEnergy, frames, averageEnergy);
    }

    private commitUserAudio(
        reason: "silence" | "timeout",
        energy: number,
        frames: number,
        averageEnergy: number
    ) {
        const callId = this.callSid ?? "unknown";

        if (!this.vapiSession) {
            console.warn(
                `[${callId}] Cannot commit user audio (${reason}); Vapi session is not available`
            );
            return;
        }

        console.log(
            `[${callId}] Committing user audio due to ${reason} (energy=${energy.toFixed(2)}). Segment stats: ${this.formatSegmentDebugInfo(frames, averageEnergy)}`
        );

        this.vapiSession.commitUserAudio();
        this.logSessionSnapshot(`user commit (${reason})`);
        this.resetSpeechTracking();
    }

    private resetSpeechTracking() {
        this.userSpeaking = false;
        this.silenceFrames = 0;
        this.framesSinceLastCommit = 0;
        this.activeSpeechFrames = 0;
        this.cumulativeSpeechEnergy = 0;
        this.lastUserEnergy = 0;
    }

    private forwardAudioToTwilio(audioPayload: string) {
        if (this.ws?.readyState !== WebSocket.OPEN || !this.streamSid) return;

        if (!this.assistantSpeaking) {
            this.assistantSpeaking = true;
            const markName = `vapi-${Date.now()}`;
            this.ws.send(
                JSON.stringify({
                    event: "mark",
                    streamSid: this.streamSid,
                    mark: { name: markName },
                })
            );
        }

        this.totalAssistantAudioChunks += 1;
        const callId = this.callSid ?? "unknown";
        if (this.totalAssistantAudioChunks <= 3 || this.totalAssistantAudioChunks % 50 === 0) {
            console.log(
                `[${callId}] Forwarding assistant audio chunk #${this.totalAssistantAudioChunks} to Twilio (payloadBytes=${Buffer.from(audioPayload, "base64").length})`
            );
        }

        this.ws.send(
            JSON.stringify({
                event: "media",
                streamSid: this.streamSid,
                media: { payload: audioPayload },
            })
        );
    }

    private extractParentCallSid(event?: TwilioMediaStreamEvent): string | null {
        if (!event?.start) {
            return null;
        }

        const start = event.start as Record<string, unknown> & {
            customParameters?: Record<string, unknown>;
        };

        const candidates: Array<unknown> = [
            start["parentCallSid"],
            start["parent_call_sid"],
            start.customParameters?.["parentCallSid"],
            start.customParameters?.["parent_call_sid"],
            start.customParameters?.["ParentCallSid"],
        ];

        for (const candidate of candidates) {
            if (typeof candidate === "string") {
                const trimmed = candidate.trim();
                if (trimmed) {
                    return trimmed;
                }
            }
        }

        return null;
    }

    private extractFromNumber(event?: TwilioMediaStreamEvent): string | null {
        if (!event?.start) {
            return null;
        }

        const start = event.start as Record<string, unknown> & {
            customParameters?: Record<string, unknown>;
        };

        const candidates: NullableString[] = [
            start.customParameters?.["from"] as NullableString,
            start["from"] as NullableString,
            start.customParameters?.["caller"] as NullableString,
            start["caller"] as NullableString,
        ];

        for (const candidate of candidates) {
            const sanitized = this.extractSanitizedPhoneNumber(
                typeof candidate === "string" ? candidate : null
            );
            if (sanitized) {
                return sanitized;
            }
        }

        return null;
    }

    private extractSanitizedPhoneNumber(value: NullableString): string | null {
        if (typeof value !== "string") {
            return null;
        }

        const trimmed = value.trim();
        if (!trimmed) {
            return null;
        }

        return trimmed;
    }

    private formatSegmentDebugInfo(frames: number, averageEnergy: number): string {
        const parts = [
            `frames=${frames}`,
            `avgEnergy=${averageEnergy.toFixed(2)}`,
            `framesSinceLastCommit=${this.framesSinceLastCommit}`,
            `silenceFrames=${this.silenceFrames}`,
            `lastUserEnergy=${this.lastUserEnergy.toFixed(2)}`,
            `chunksToVapi=${this.totalAudioChunksForwardedToVapi}`,
        ];

        return parts.join(", ");
    }

    private logSessionSnapshot(context: string) {
        const callId = this.callSid ?? "unknown";
        console.log(
            `[${callId}] Session snapshot (${context}): twilioMessages=${this.twilioMessagesReceived}, mediaEvents=${this.twilioMediaEvents}, marks=${this.twilioMarksReceived}, chunksToVapi=${this.totalAudioChunksForwardedToVapi}, muLawBytesToVapi=${this.totalMuLawBytesForwardedToVapi}, assistantChunks=${this.totalAssistantAudioChunks}, userSpeaking=${this.userSpeaking}, assistantSpeaking=${this.assistantSpeaking}`
        );
    }

    private muLawToPcm16(muLawBuffer: Buffer): Buffer {
        const pcmBuffer = Buffer.alloc(muLawBuffer.length * 2);

        for (let i = 0; i < muLawBuffer.length; i++) {
            const decoded = this.decodeMuLawSample(muLawBuffer[i]);
            pcmBuffer.writeInt16LE(decoded, i * 2);
        }

        return pcmBuffer;
    }

    private decodeMuLawSample(muLawByte: number): number {
        // Invert all bits
        const value = ~muLawByte & 0xff;

        const sign = value & 0x80 ? -1 : 1;
        const exponent = (value >> 4) & 0x07;
        const mantissa = value & 0x0f;

        // Reconstruct the magnitude (see ITU-T G.711 spec)
        let magnitude = ((mantissa << 3) + 0x84) << exponent;
        magnitude -= 0x84;

        return sign * magnitude;
    }

    private computeEnergy(buf: Buffer): number {
        if (buf.length === 0) return 0;

        let sum = 0;
        const samples = buf.length / 2;
        for (let i = 0; i < samples; i++) {
            const sample = buf.readInt16LE(i * 2);
            sum += sample * sample;
        }

        return Math.sqrt(sum / samples);
    }

    private handleTwilioStreamEvent(event: TwilioMediaStreamEvent) {
        switch (event.event) {
            case "start": {
                if (event.start?.callSid) {
                    this.callSid = event.start.callSid;
                }
                if (event.start?.streamSid) {
                    this.streamSid = event.start.streamSid;
                }
                const parentCallSid = this.extractParentCallSid(event);
                if (parentCallSid) {
                    this.parentCallSid = parentCallSid;
                }
                if (!this.callerNumber) {
                    this.callerNumber = this.extractFromNumber(event);
                }
                const callId = this.callSid ?? "unknown";
                console.log(
                    `[${callId}] Twilio media stream started${
                        this.streamSid ? ` (streamSid ${this.streamSid})` : ""
                    }`
                );
                break;
            }
            case "media": {
                this.twilioMediaEvents += 1;
                const payload = event.media?.payload;
                if (payload) {
                    this.sendAudio(payload);
                } else {
                    console.warn(`[${this.callSid ?? "unknown"}] Twilio media event missing payload`);
                }
                break;
            }
            case "mark": {
                this.twilioMarksReceived += 1;
                const markName = event.mark?.name;
                if (markName) {
                    this.handleMark(markName);
                }
                break;
            }
            case "stop": {
                this.stopStreaming("twilio stop event");
                break;
            }
            case "keepalive":
            case "connected":
                // Ignore keepalive/connection acknowledgements.
                break;
            default: {
                console.log(`[${this.callSid ?? "unknown"}] Ignoring unhandled Twilio event type: ${event.event}`);
            }
        }
    }

    public handleTwilioStatusCallback(
        callSid: string | undefined,
        callStatus: string | undefined,
        rawEvent?: Record<string, unknown>
    ) {
        const normalizedStatus = (callStatus ?? "").toLowerCase();
        const relevantStatuses = new Set([
            "completed",
            "completed-by-redirect",
            "busy",
            "failed",
            "no-answer",
            "canceled",
        ]);

        const incomingCallSid = callSid ?? rawEvent?.["CallSid"];
        const callId = incomingCallSid ?? this.callSid ?? "unknown";

        console.log(
            `[${callId}] Received Twilio status callback: status=${callStatus ?? ""} callSid=${incomingCallSid ?? "unknown"}`
        );

        if (!relevantStatuses.has(normalizedStatus)) {
            return;
        }

        if (this.callSid && incomingCallSid && this.callSid !== incomingCallSid) {
            console.log(
                `[${callId}] Status callback does not match active callSid (${this.callSid}); skipping stop`
            );
            return;
        }

        this.stopStreaming(`twilio status callback (${normalizedStatus || "unknown"})`);
    }

    public handleDialCallback(kind: "action" | "status", payload: Record<string, unknown>) {
        const callSid = typeof payload?.["CallSid"] === "string" ? payload["CallSid"] : this.callSid;
        const dialCallSid = typeof payload?.["DialCallSid"] === "string" ? payload["DialCallSid"] : null;
        const dialCallStatus =
            typeof payload?.["DialCallStatus"] === "string" ? payload["DialCallStatus"] : null;
        const callStatus = typeof payload?.["CallStatus"] === "string" ? payload["CallStatus"] : null;

        const contextParts = [
            `[${callSid ?? "unknown"}]`,
            `[Dial ${kind}]`,
            dialCallSid ? `DialCallSid=${dialCallSid}` : "DialCallSid=<missing>",
            dialCallStatus ? `DialCallStatus=${dialCallStatus}` : "DialCallStatus=<missing>",
            callStatus ? `CallStatus=${callStatus}` : "CallStatus=<missing>",
        ];

        console.log(contextParts.join(" "));

        try {
            const preview = this.safeSerialize(payload, 1500);
            console.log(`${contextParts[0]} [Dial ${kind}] payload=${preview}`);
        } catch (error) {
            console.warn(
                `${contextParts[0]} [Dial ${kind}] ⚠️ Failed to serialize payload`,
                error instanceof Error ? error.message : error
            );
        }
    }

    private terminateTwilioSocket(reason: string) {
        const socket = this.ws;
        if (!socket) {
            return;
        }

        if (socket.readyState === WebSocket.CLOSING || socket.readyState === WebSocket.CLOSED) {
            return;
        }

        try {
            socket.close(1000, reason.slice(0, 120));
        } catch (error) {
            console.warn(
                `[${this.callSid ?? "unknown"}] Failed to close Twilio websocket gracefully (${reason}); terminating`,
                error
            );
            try {
                socket.terminate();
            } catch {}
        }
    }
}

type TwilioMediaStreamEvent = {
    event: string;
    start?: {
        callSid?: string;
        streamSid?: string;
        from?: string;
        to?: string;
        parentCallSid?: string;
        parent_call_sid?: string;
        customParameters?: Record<string, unknown>;
    };
    media?: {
        payload?: string;
    };
    mark?: {
        name?: string;
    };
    stop?: {
        callSid?: string;
    };
};

type NullableString = string | null | undefined;<|MERGE_RESOLUTION|>--- conflicted
+++ resolved
@@ -210,7 +210,6 @@
             const calendarStatus = await this.integrationService.getCalendarIntegrationStatus(company.id);
             const calendarProvider = this.integrationService.pickCalendarProvider(calendarStatus);
             const hasGoogleIntegration = this.integrationService.isCalendarConnected(calendarStatus);
-<<<<<<< HEAD
             console.log("[VoiceService] fetching commerce connections for", company.id.toString());
             const commerce = await this.integrationService.getCommerceConnections(company.id);
             let commerceStores: Array<"shopify" | "woocommerce"> = [];
@@ -229,7 +228,7 @@
                         return null;
                     })
                     .filter((v): v is "shopify" | "woocommerce" => Boolean(v));
-=======
+            }
             let productCatalog: Array<{
                 id: string;
                 name: string;
@@ -255,7 +254,6 @@
                 }));
             } catch (error) {
                 console.error(`[${callSid}] Failed to load product catalog`, error);
->>>>>>> 829f4814
             }
 
             if (!company.assistantEnabled) {
@@ -297,13 +295,9 @@
                 replyStyle,
                 companyContext,
                 schedulingContext,
-<<<<<<< HEAD
+                productCatalog,
                 this.voiceSettings,
                 commerceStores
-=======
-                productCatalog,
-                this.voiceSettings
->>>>>>> 829f4814
             );
 
             if (this.ws?.readyState === WebSocket.OPEN) {
