--- conflicted
+++ resolved
@@ -164,11 +164,6 @@
 
         const energy = this.computeEnergy(pcmBuffer);
 
-<<<<<<< HEAD
-=======
-        this.framesSinceLastCommit += 1;
-
->>>>>>> 07df441d
         if (!this.userSpeaking && energy >= SPEECH_ENERGY_THRESHOLD) {
             this.userSpeaking = true;
             this.silenceFrames = 0;
@@ -179,10 +174,7 @@
         }
 
         if (this.userSpeaking) {
-<<<<<<< HEAD
             this.framesSinceLastCommit += 1;
-=======
->>>>>>> 07df441d
             if (energy <= SILENCE_ENERGY_THRESHOLD) {
                 this.silenceFrames += 1;
                 if (this.silenceFrames >= SILENCE_FRAMES_REQUIRED) {
