--- conflicted
+++ resolved
@@ -12,10 +12,6 @@
 const SILENCE_ENERGY_THRESHOLD = 175;
 const SILENCE_FRAMES_REQUIRED = 20;
 const MAX_FRAMES_BEFORE_FORCED_COMMIT = 400;
-<<<<<<< HEAD
-=======
-
->>>>>>> ebfdc232
 const MIN_ACTIVE_SPEECH_FRAMES_FOR_COMMIT = 12;
 const MIN_AVERAGE_SPEECH_ENERGY_FOR_COMMIT = 225;
 
@@ -73,7 +69,7 @@
     private framesSinceLastCommit = 0;
     private activeSpeechFrames = 0;
     private cumulativeSpeechEnergy = 0;
-<<<<<<< HEAD
+
     private lastUserEnergy = 0;
 
     private twilioMessagesReceived = 0;
@@ -82,8 +78,6 @@
     private totalAudioChunksForwardedToVapi = 0;
     private totalPcmBytesForwardedToVapi = 0;
     private totalAssistantAudioChunks = 0;
-=======
->>>>>>> ebfdc232
 
     constructor(
         @inject(VapiClient) private readonly vapiClient: VapiClient,
@@ -105,15 +99,12 @@
         this.streamSid = streamSid;
         this.assistantSpeaking = false;
         this.resetSpeechTracking();
-<<<<<<< HEAD
         this.twilioMessagesReceived = 0;
         this.twilioMediaEvents = 0;
         this.twilioMarksReceived = 0;
         this.totalAudioChunksForwardedToVapi = 0;
         this.totalPcmBytesForwardedToVapi = 0;
         this.totalAssistantAudioChunks = 0;
-=======
->>>>>>> ebfdc232
 
         console.log(`[${callSid}] Starting Vapi-powered voice session for ${to}`);
 
@@ -222,10 +213,6 @@
         if (!this.userSpeaking && energy >= SPEECH_ENERGY_THRESHOLD) {
             this.userSpeaking = true;
             this.silenceFrames = 0;
-<<<<<<< HEAD
-=======
-
->>>>>>> ebfdc232
             this.framesSinceLastCommit = 0;
             this.activeSpeechFrames = 0;
             this.cumulativeSpeechEnergy = 0;
@@ -292,23 +279,15 @@
         const frames = this.activeSpeechFrames;
         const averageEnergy = frames > 0 ? this.cumulativeSpeechEnergy / frames : 0;
 
-<<<<<<< HEAD
         console.log(
             `[${callId}] Evaluating user audio segment due to ${reason} (${this.formatSegmentDebugInfo(frames, averageEnergy)})`
         );
-
-=======
->>>>>>> ebfdc232
         if (
             frames < MIN_ACTIVE_SPEECH_FRAMES_FOR_COMMIT ||
             averageEnergy < MIN_AVERAGE_SPEECH_ENERGY_FOR_COMMIT
         ) {
             console.log(
-<<<<<<< HEAD
                 `[${callId}] Skipping user audio commit due to ${reason}; insufficient speech captured (${this.formatSegmentDebugInfo(frames, averageEnergy)})`
-=======
-                `[${callId}] Skipping user audio commit due to ${reason}; insufficient speech captured (frames=${frames}, avgEnergy=${averageEnergy.toFixed(2)})`
->>>>>>> ebfdc232
             );
             this.resetSpeechTracking();
             return;
@@ -333,18 +312,11 @@
         }
 
         console.log(
-<<<<<<< HEAD
             `[${callId}] Committing user audio due to ${reason} (energy=${energy.toFixed(2)}). Segment stats: ${this.formatSegmentDebugInfo(frames, averageEnergy)}`
         );
 
         this.vapiSession.commitUserAudio();
         this.logSessionSnapshot(`user commit (${reason})`);
-=======
-            `[${callId}] Committing user audio due to ${reason} (energy=${energy.toFixed(2)}, frames=${frames}, avgEnergy=${averageEnergy.toFixed(2)})`
-        );
-
-        this.vapiSession.commitUserAudio();
->>>>>>> ebfdc232
         this.resetSpeechTracking();
     }
 
@@ -354,10 +326,7 @@
         this.framesSinceLastCommit = 0;
         this.activeSpeechFrames = 0;
         this.cumulativeSpeechEnergy = 0;
-<<<<<<< HEAD
         this.lastUserEnergy = 0;
-=======
->>>>>>> ebfdc232
     }
 
     private forwardAudioToTwilio(audioPayload: string) {
